--- Webview widget wrapper.
--
-- The webview module wraps the webview widget provided by luakit, adding
-- several convenience APIs and providing basic functionality.
--
-- @module webview
-- @copyright 2017 Aidan Holm <aidanholm@gmail.com>
-- @copyright 2012 Mason Larobina <mason.larobina@gmail.com>

local window = require("window")
local lousy = require("lousy")
local settings = require("settings")

local _M = {}

lousy.signal.setup(_M, true)

local web_module = require_web_module("webview_wm")

web_module:add_signal("form-active", function (_, page_id)
    for _, w in pairs(window.bywidget) do
        if w.view.id == page_id then
            w.view:emit_signal("form-active")
        end
    end
end)

web_module:add_signal("navigate", function (_, page_id, uri)
    msg.verbose("Got luakit:// -> file:// navigation: %s", uri)
    for _, w in pairs(window.bywidget) do
        if w.view.id == page_id then w.view.uri = uri end
    end
end)

local webview_state = setmetatable({}, { __mode = "k" })

-- Table of functions which are called on new webview widgets.
local init_funcs = {
    -- Update window and tab titles
    title_update = function (view)
        view:add_signal("property::title", function (v)
            local w = _M.window(v)
            if w and w.view == v then
                w:update_win_title()
            end
        end)
    end,

    -- Clicking a form field automatically enters insert mode.
    form_insert_mode = function (view)
        -- Emit root-active event in button release to prevent "missing"
        -- buttons or links when the input bar hides.
        view:add_signal("button-press", function (v, _, button, context)
            if button == 1 then
                v:emit_signal(context.editable and "form-active" or "root-active")
            end
        end)
        view:add_signal("form-active", function (v)
            local w = _M.window(v)
            if not w.mode.passthrough then
                w:set_mode("insert")
            end
        end)
        view:add_signal("root-active", function (v)
            local w = _M.window(v)
            if w.mode.reset_on_focus ~= false then
                w:set_mode()
            end
        end)
        view:add_signal("load-status", function (v, status, _, err)
            if status == "finished" or (status == "failed" and err == "Load request cancelled") then
                web_module:emit_signal(v, "load-finished")
            end
        end)
    end,

    -- Try to match a button event to a users button binding else let the
    -- press hit the webview.
    button_bind_match = function (view)
        view:add_signal("button-release", function (v, mods, button, context)
            local w = _M.window(v)
            if w:hit(mods, button, { context = context }) then
                return true
            end
        end)
        view:add_signal("scroll", function (v, mods, dx, dy, context)
            local w = _M.window(v)
            if w:hit(mods, "Scroll", { context = context, dx = dx, dy = dy }) then
                return true
            end
        end)
    end,

    -- Reset the mode on navigation
    mode_reset_on_nav = function (view)
        view:add_signal("load-status", function (v, status)
            local w = _M.window(v)
            if status == "provisional" and w and w.view == v then
                if w.mode.reset_on_navigation ~= false then
                    w:set_mode()
                end
            end
        end)
    end,

    -- Action to take on mime type decision request.
    mime_decision = function (view)
        -- Return true to accept or false to reject from this signal.
        view:add_signal("mime-type-decision", function (_, uri, mime)
            msg.info("Requested link: %s (%s)", uri, mime)
            -- i.e. block binary files like *.exe
            --if mime == "application/octet-stream" then
            --    return false
            --end
        end)
    end,

    -- Action to take on window open request.
    --window_decision = function (view, w)
    --    view:add_signal("new-window-decision", function (v, uri, reason)
    --        if reason == "link-clicked" then
    --            window.new({uri})
    --        else
    --            w:new_tab(uri)
    --        end
    --        return true
    --    end)
    --end,

    create_webview = function (view)
        -- Return a newly created webview in a new tab
        view:add_signal("create-web-view", function (v)
            local opts = { private = v.private, no_initial_url = true }
            return _M.window(v):new_tab(nil, opts)
        end)
    end,

    popup_fix_open_link_label = function (view)
        view:add_signal("populate-popup", function (_, menu)
            for _, item in ipairs(menu) do
                if type(item) == "table" then
                    -- Optional underscore represents alt-key shortcut letter
                    item[1] = string.gsub(item[1], "New (_?)Window", "New %1Tab")
                end
            end
        end)
    end,
}

--- These methods are present when you index a window instance and no window
-- method is found in `window.methods`. The window then checks if there is an
-- active webview and calls the following methods with the given view instance
-- as the first argument. All methods must take `view` & `w` as the first two
-- arguments.
-- @readwrite
-- @type {[string]=function}
_M.methods = {
    -- Reload with or without ignoring cache
    reload = function (view, _, bypass_cache)
        if bypass_cache then
            view:reload_bypass_cache()
        else
            view:reload()
        end
    end,

    -- Toggle source view
    toggle_source = function (view, _, show)
        if show == nil then
            view.view_source = not view.view_source
        else
            view.view_source = show
        end
        view:reload()
    end,

    -- Zoom functions
    zoom_in = function (view, w, step)
        step = step or settings.get_setting("window.zoom_step")
<<<<<<< HEAD
        w:zoom_set(view.zoom_level + step)
=======
        _M.methods.zoom_set(view, w, view.zoom_level + step)
>>>>>>> 2c121071
    end,

    zoom_out = function (view, w, step)
        step = step or settings.get_setting("window.zoom_step")
<<<<<<< HEAD
        w:zoom_set(math.max(step, view.zoom_level - step))
    end,

    zoom_set = function (view, w, level)
        local js = [=[ docRect = document.documentElement.getBoundingClientRect()
                       window.scrollY / Math.max(docRect.height - window.innerHeight, 1) ]=]
        w.view:eval_js(js, { callback = function (ret)
            view.zoom_level = level or 1.0
            w:scroll{ypct = 100*ret}
=======
        _M.methods.zoom_set(view, w, math.max(step, view.zoom_level - step))
    end,

    zoom_set = function (view, w, level)
        w.view:eval_js('window.scrollY/(document.documentElement.getBoundingClientRect().height-window.innerHeight)',
            { callback = function (ret)
                    view.zoom_level = level or 1.0
                    w:scroll{ypct = 100*ret}
>>>>>>> 2c121071
        end})
    end,

    -- History traversing functions
    back = function (view, _, n)
        view:go_back(n or 1)
        view:emit_signal("go-back-forward", -(n or 1))
    end,

    forward = function (view, _, n)
        view:go_forward(n or 1)
        view:emit_signal("go-back-forward", (n or 1))
    end,
}

--- Scroll the current webview by a given amount.
-- @tparam widget view The webview widget to scroll.
-- @tparam table w The window class table for the window containing `view`.
-- @tparam table new Table of scroll information.
function _M.methods.scroll(view, w, new)
    local s = view.scroll
    for _, axis in ipairs{ "x", "y" } do
        -- Relative px movement
        if rawget(new, axis.."rel") then
            s[axis] = s[axis] + new[axis.."rel"]

        -- Relative page movement
        elseif rawget(new, axis .. "pagerel") then
            s[axis] = s[axis] + math.ceil(s[axis.."page_size"] * new[axis.."pagerel"])

        -- Absolute px movement
        elseif rawget(new, axis) then
            local n = new[axis]
            if n == -1 then
                local dir = axis == "x" and "Width" or "Height"
                local js = string.format([=[
                    Math.max(window.document.documentElement.scroll%s - window.inner%s, 0)
                ]=], dir, dir)
                w.view:eval_js(js, { callback = function (max)
                    s[axis] = max
                end})
            else
                s[axis] = n
            end

        -- Absolute page movement
        elseif rawget(new, axis.."page") then
            s[axis] = math.ceil(s[axis.."page_size"] * new[axis.."page"])

        -- Absolute percent movement
        elseif rawget(new, axis .. "pct") then
            local inner_dir = axis == "x" and "Width" or "Height"
            local rect_dir = axis == "x" and "width" or "height"
            local js = string.format([=[
<<<<<<< HEAD
                Math.max(document.documentElement.getBoundingClientRect().%s - window.inner%s, 0)
            ]=], dir:lower(), dir)
=======
                    Math.max(document.documentElement.getBoundingClientRect().%s - window.inner%s, 0)
                ]=], rect_dir, inner_dir)
>>>>>>> 2c121071
            w.view:eval_js(js, { callback = function (max)
                s[axis] = math.ceil(max * (new[axis.."pct"]/100))
            end})
        end
    end
end

local wrap_widget_metatable
do
    local wrapped = false
    wrap_widget_metatable = function (view)
        if wrapped then return end
        wrapped = true

        local mt = getmetatable(view)
        local oi = mt.__index
        mt.__index = function (w, k)
            if (k == "uri" or k == "session_state") and oi(w, "type") == "webview" then
                local ws = webview_state[w]
                if not next(ws.blockers) then return oi(w, k) end
                local ql = ws.queued_location or {}
                if k == "uri" then
                    return ql.uri or oi(w, k)
                end
                if k == "session_state" then
                    return ql.session_state or oi(w, k)
                end
            end
            return oi(w, k)
        end
    end
end

--- Create a new webview instance.
-- @tparam table opts Table of options. Currently only `private` is recognized
-- as a key.
-- @treturn table The newly-created webview widget.
function _M.new(opts)
    assert(opts)
    local view = widget{type = "webview", private = opts.private}

    webview_state[view] = { blockers = {} }
    wrap_widget_metatable(view)

    -- Call webview init functions
    for _, func in pairs(init_funcs) do
        func(view)
    end
    _M.emit_signal("init", view)

    return view
end

luakit.idle_add(function ()
    local undoclose = package.loaded.undoclose
    if not undoclose then return end
    undoclose.add_signal("save", function (view)
        if view.private then return false end
    end)
end)

--- Wrapper for @ref{window/ancestor|window.ancestor}.
-- @tparam widget view The webview whose ancestor to find.
-- @treturn table|nil The window class table for the window that contains `view`,
-- or `nil` if `view` is not contained within a window.
function _M.window(view)
    assert(type(view) == "widget" and view.type == "webview")
    return window.ancestor(view)
end

--- Add/remove a load block on the given webview.
-- If a block is enabled on a webview, load requests will be suspended until the
-- block is removed. This is useful for pausing network operations while a
-- module is initializing.
-- @tparam widget view The view on which to add/remove the load block.
-- @tparam string name The name of the block to add/remove.
-- @tparam boolean enable Whether the block should be enabled.
function _M.modify_load_block(view, name, enable)
    assert(type(view) == "widget" and view.type == "webview")
    assert(type(name) == "string")

    local ws = webview_state[view]
    ws.blockers[name] = enable and true or nil
    msg.verbose("%s %s %s", view, name, enable and "block" or "unblock")

    if not next(ws.blockers) and ws.queued_location then
        msg.verbose("fully unblocked %s", view)
        local queued = ws.queued_location
        ws.queued_location = nil
        _M.set_location(view, queued)
    end
end

--- Check whether the given webview has a load block.
-- @tparam widget view The webview.
-- @treturn boolean `true` if the given webview has a load block.
function _M.has_load_block(view)
    assert(type(view) == "widget" and view.type == "webview")
    return next(webview_state[view].blockers) ~= nil
end

--- Set the location of the webview. This method will respect any load blocks in
-- place (see @ref{modify_load_block}).
-- @tparam widget view The view whose location to modify.
-- @tparam table arg The new location. Can be a URI, a JavaScript URI, or a
-- table with `session_state` and `uri` keys.
function _M.set_location(view, arg)
    assert(type(view) == "widget" and view.type == "webview")
    assert(type(arg) == "string" or type(arg) == "table")

    -- Always execute JS URIs immediately, even when webview is blocked
    if type(arg) == "string" and arg:match("^javascript:") then
        local js = string.match(arg, "^javascript:(.+)$")
        return view:eval_js(luakit.uri_decode(js), {
                no_return = true,
                callback = function (_, err)
                    local w = window.ancestor(view)
                    w:error(err)
                end,
            })
    end

    if type(arg) == "string" then arg = { uri = arg } end
    assert(arg.uri or arg.session_state)

    local ws = webview_state[view]
    if next(ws.blockers) then
        ws.queued_location = arg
        if arg.uri then view:emit_signal("property::uri") end
        return
    end

    if arg.session_state then
        view.session_state = arg.session_state
        if view.uri == "about:blank" and arg.uri then
            view.uri = arg.uri
        end
    else
        view.uri = arg.uri
    end
end

-- Insert webview method lookup on window structure
table.insert(window.indexes, 1, function (w, k)
    if k == "view" then
        local view = w.tabs[w.tabs:current()]
        if view and type(view) == "widget" and view.type == "webview" then
            w.view = view
            return view
        end
    end
    -- Lookup webview method
    local func = _M.methods[k]
    if not func then return end
    local view = w.view
    if view then
        return function (_, ...) return func(view, w, ...) end
    end
end)

local webview_settings = {
    ["webview.allow_file_access_from_file_urls"] = {
        type = "boolean",
        default = false,
        domain_specific = false,
        desc = "Whether `file://` URIs are allowed to access other local files via JavaScript.",
    },
    ["webview.allow_modal_dialogs"] = {
        type = "boolean",
        default = false,
        desc = "Whether JavaScript will be able to create and run modal dialogs with `window.showModalDialog`.",
    },
    ["webview.allow_universal_access_from_file_urls"] = {
        type = "boolean",
        default = false,
        domain_specific = false,
        desc = "Whether `file://` URIs are allowed to access content from any origin via JavaScript.",
    },
    ["webview.auto_load_images"] = {
        type = "boolean",
        default = true,
        desc = "Whether images should be automatically loaded. Disabling this is useful for reducing data transfer.",
    },
    ["webview.cursive_font_family"] = {
        type = "string",
        default = "serif",
        desc = "The font family used for content using the `cursive` font.",
    },
    ["webview.default_charset"] = {
        type = "string",
        default = "iso-8859-1",
        desc = "The default text character set used when content does not explicitly specify a character set.",
    },
    ["webview.default_font_family"] = {
        type = "string",
        default = "sans-serif",
        desc = "The font family used for content that does not specify a font.",
    },
    ["webview.default_font_size"] = {
        type = "number", min = 0,
        default = "16",
        desc = "The default font size (in pixels) to use for web content that does not specify a main font size.",
    },
    ["webview.default_monospace_font_size"] = {
        type = "number", min = 0,
        default = "13",
        desc = ([=[
            The default font size (in pixels) to use for monospace web content when no main font size is specified.
        ]=])
    },
    ["webview.draw_compositing_indicators"] = {
        type = "boolean",
        default = false,
        desc = [=[
            Whether compositing indicators should be shown. These,
            indicators show composited regions on the page as well as a repaint,
            counter for each; this is mostly useful for debugging.
        ]=],
    },
    ["webview.enable_accelerated_2d_canvas"] = {
        type = "boolean",
        default = false,
        desc = [=[
            Whether 2d canvas rendering should use hardware acceleration.
            This setting requires WebKit support that may not be available.
        ]=],
    },
    ["webview.enable_caret_browsing"] = {
        type = "boolean",
        default = false,
        desc = "Whether keyboard navigation should be enabled.",
    },
    ["webview.enable_developer_extras"] = {
        type = "boolean",
        default = false,
        desc = "Whether developer tools should be enabled.",
    },
    ["webview.enable_dns_prefetching"] = {
        type = "boolean",
        default = false,
        desc = [=[
            Whether domain names should be resolved speculatively. If
            enabled, DNS prefetching attempts to resolve domain names before any
            links are clicked, making web browsing faster.
        ]=],
    },
    ["webview.enable_frame_flattening"] = {
        type = "boolean",
        default = false,
        desc = [=[
            Whether frame flattening should be enabled. If enabled, the
            content of all subframes is shown directly in the main page.
        ]=],
    },
    ["webview.enable_fullscreen"] = {
        type = "boolean",
        default = true,
        desc = [=[
            Whether web pages should be allowed to request fullscreen display,
            via the JavaScript Fullscreen API.
        ]=],
    },
    ["webview.enable_html5_database"] = {
        type = "boolean",
        default = true,
        desc = [=[
            Whether web pages should be allowed access to a client-side SQL databse.
            This provides structured data storage.

            Web pages from one site cannot access data stored in the database by pages from other sites.
        ]=],
    },
    ["webview.enable_html5_local_storage"] = {
        type = "boolean",
        default = true,
        desc = [=[
            Whether web pages should be allowed to access HTML5 local storage support.
            This provides a simple synchronous database.

            Web pages from one site cannot access data stored in the database by pages from other sites.
        ]=],
    },
    ["webview.enable_hyperlink_auditing"] = {
        type = "boolean",
        default = false,
        desc = [=[
            Whether hyperlink auditing is enabled.

            See <https://html.spec.whatwg.org/multipage/links.html#hyperlink-auditing> for more information.
        ]=],
    },
    ["webview.enable_java"] = {
        type = "boolean",
        default = true,
        desc = "Whether the Java plugin is enabled.",
    },
    ["webview.enable_javascript"] = {
        type = "boolean",
        default = true,
        desc = "Whether JavaScript content is executed.",
    },
    ["webview.enable_mediasource"] = {
        type = "boolean",
        default = false,
        desc = "Whether MediaSource content is enabled.",
    },
    ["webview.enable_media_stream"] = {
        type = "boolean",
        default = false,
        desc = "Whether to allow web pages to access audio and video devices for capture.",
    },
    ["webview.enable_offline_web_application_cache"] = {
        type = "boolean",
        default = true,
        desc = "Whether to enable offline web application support." ,
    },
    ["webview.enable_page_cache"] = {
        type = "boolean",
        default = true,
        desc = [=[
            Whether the page cache should be enabled. This speeds up
            forward/backward navigation considerably.

            Disabling this setting is only useful to conserve memory.
        ]=],
    },
    ["webview.enable_plugins"] = {
        type = "boolean",
        default = true,
        desc = "Whether plugins are enabled."
    },
    ["webview.enable_resizable_text_areas"] = {
        type = "boolean",
        default = true,
        desc = "Whether text areas in web pages can be resized."
    },
    ["webview.enable_site_specific_quirks"] = {
        type = "boolean",
        default = true,
        desc = [=[
            Whether WebKit should use site-specific quirks to work around websites with known compatibility issues.
        ]=],
    },
    ["webview.enable_smooth_scrolling"] = {
        type = "boolean",
        default = false,
        desc = "Whether smooth scrolling should be used."
    },
    ["webview.enable_spatial_navigation"] = {
        type = "boolean",
        default = false,
        desc = "Whether spatial navigation should be enabled.",
    },
    ["webview.enable_tabs_to_links"] = {
        type = "boolean",
        default = true,
        desc = "Whether pressing the `Tab` key on the web page should cycle through link elements.",
    },
    ["webview.enable_webaudio"] = {
        type = "boolean",
        default = false,
        desc = "Whether support for WebAudio should be enabled.",
    },
    ["webview.enable_webgl"] = {
        type = "boolean",
        default = false,
        desc = "Whether support for WebGL should be enabled.",
    },
    ["webview.enable_write_console_messages_to_stdout"] = {
        type = "boolean",
        default = false,
        desc = "Whether console messages from JavaScript should be written to standard output.",
    },
    ["webview.enable_xss_auditor"] = {
        type = "boolean",
        default = true,
        desc = [=[
            Whether XSS auditing should be enabled. This helps protect against some attacks on vulnerable websites.
        ]=],
    },
    ["webview.fantasy_font_family"] = {
        type = "string",
        default = "serif",
        desc = "The font family used for content using the `fantasy` font.",
    },
    ["webview.hardware_acceleration_policy"] = {
        type = "enum",
        options = {
            ["on-demand"] = { desc = "Enable/disable hardware acceleration as necessary.", label = "On-demand", },
            ["always"] = { desc = "Always enable hardware acceleration.", label = "Always", },
            ["never"] = { desc = "Always disable hardware acceleration.", label = "Never", },
        },
        default = "on-demand",
        desc = "The policy used to determine when hardware acceleration should be used to render web content.",
    },
    ["webview.javascript_can_access_clipboard"] = {
        type = "boolean",
        default = false,
        desc = "Whether JavaScript should be able to access the clipboard.",
    },
    ["webview.javascript_can_open_windows_automatically"] = {
        type = "boolean",
        default = false,
        desc = "Whether JavaScript can open windows without user intervention.",
    },
    ["webview.load_icons_ignoring_image_load_setting"] = {
        type = "boolean",
        default = false,
        desc = "Whether web page favicons should be loaded, even if `webview.auto_load_images` is disabled.",
    },
    ["webview.media_playback_allows_inline"] = {
        type = "boolean",
        default = true,
        desc = "Whether media playback is allowed in an inline window; the alternative is fullscreen playback.",
    },
    ["webview.media_playback_requires_gesture"] = {
        type = "boolean",
        default = false,
        desc = "Whether a user gesture is required before media playback/loading can start.",
    },
    ["webview.minimum_font_size"] = {
        type = "number", min = 0,
        default = 0,
        desc = "The minimum font size (in pixels) at which text should be rendered.",
    },
    ["webview.monospace_font_family"] = {
        type = "string",
        default = "monospace",
        desc = "The font family used for content using a monospace font.",
    },
    ["webview.pictograph_font_family"] = {
        type = "string",
        default = "serif",
        desc = "The font family used for content using the `pictograph` font.",
    },
    ["webview.print_backgrounds"] = {
        type = "boolean",
        default = true,
        desc = "Whether background images should be shown when printing a web page.",
    },
    ["webview.sans_serif_font_family"] = {
        type = "string",
        default = "sans-serif",
        desc = "The font family used for content using a sans-serif font.",
    },
    ["webview.serif_font_family"] = {
        type = "string",
        default = "serif",
        desc = "The font family used for content using a serif font.",
    },
    ["webview.zoom_level"] = {
        type = "number", min = 0,
        default = 100,
        desc = "The default zoom level, as a percentage, at which to draw content.",
    },
    ["webview.zoom_text_only"] = {
        type = "boolean",
        default = false,
        desc = "Whether zooming the page should affect the size of all elements, or only the text content.",
    },
}
settings.register_settings(webview_settings)
settings.register_settings({
    ["webview.user_agent"] = {
        type = "string",
        default = "",
        desc = [=[
            The user agent used when making HTTP requests.

            If left blank, the default WebKit user agent is used.
        ]=],
    },
})

_M.add_signal("init", function (view)
    local set = function (wv, k, v, match)
        if v ~= nil then
            k = k:sub(9) -- Strip off "webview." prefix
            if k == "zoom_level" then v = v/100.0 end
            if k == "user_agent" and v == "" then v = nil end
            match = match and (" (matched '"..match.."')") or ""
            msg.verbose("setting property %s = %s" .. match, k, v, match)
            wv[k] = v
        end
    end
    local set_all = function (vv)
        for k in pairs(webview_settings) do
            local v, match = settings.get_setting_for_view(vv, k)
            set(vv, k, v, match)
        end
    end
    -- Set domain-specific values on page load
    view:add_signal("load-status", function (v, status)
        if v.uri == "about:blank" then
            return
        elseif status == "provisional" or status == "redirected" then
            local val, match = settings.get_setting_for_view(v, "webview.user_agent")
            set(v, "webview.user_agent", val, match)
        elseif status == "committed" then set_all(v) end
    end)
    view:add_signal("web-extension-loaded", function (v)
        -- Explicitly set the zoom, due to a WebKit bug that resets the
        -- apparent zoom level to 100% after a crash
        set(v, "webview.zoom_level", settings.get_setting("webview.zoom_level"))
    end)
end)

settings.migrate_global("webview.zoom_level", "default_zoom_level")
settings.migrate_global("webview.user_agent", "user_agent")

-- Migrate from globals.domain_props
local globals = package.loaded.globals or {}
local dp = globals.domain_props or {}
local dp_all = dp.all or {}
dp.all = nil
for domain, props in pairs(dp) do
    for k, v in pairs(props) do
        if k == "enable_scripts" then k = "enable_javascript" end
        if k == "zoom_level" then v = v*100 end
        settings.add_migration_warning(string.format('on["%s"].webview.%s', domain, k), v)
        settings.on[domain].webview[k] = v
    end
end
for k, v in pairs(dp_all) do
    if k == "enable_scripts" then k = "enable_javascript" end
    if k == "zoom_level" then v = v*100 end
    settings.add_migration_warning("webview.".. k, v)
    settings.webview[k] = v
end

return _M

-- vim: et:sw=4:ts=8:sts=4:tw=80<|MERGE_RESOLUTION|>--- conflicted
+++ resolved
@@ -177,17 +177,12 @@
     -- Zoom functions
     zoom_in = function (view, w, step)
         step = step or settings.get_setting("window.zoom_step")
-<<<<<<< HEAD
-        w:zoom_set(view.zoom_level + step)
-=======
         _M.methods.zoom_set(view, w, view.zoom_level + step)
->>>>>>> 2c121071
     end,
 
     zoom_out = function (view, w, step)
         step = step or settings.get_setting("window.zoom_step")
-<<<<<<< HEAD
-        w:zoom_set(math.max(step, view.zoom_level - step))
+        _M.methods.zoom_set(view, w, math.max(step, view.zoom_level - step))
     end,
 
     zoom_set = function (view, w, level)
@@ -196,16 +191,6 @@
         w.view:eval_js(js, { callback = function (ret)
             view.zoom_level = level or 1.0
             w:scroll{ypct = 100*ret}
-=======
-        _M.methods.zoom_set(view, w, math.max(step, view.zoom_level - step))
-    end,
-
-    zoom_set = function (view, w, level)
-        w.view:eval_js('window.scrollY/(document.documentElement.getBoundingClientRect().height-window.innerHeight)',
-            { callback = function (ret)
-                    view.zoom_level = level or 1.0
-                    w:scroll{ypct = 100*ret}
->>>>>>> 2c121071
         end})
     end,
 
@@ -257,16 +242,10 @@
 
         -- Absolute percent movement
         elseif rawget(new, axis .. "pct") then
-            local inner_dir = axis == "x" and "Width" or "Height"
-            local rect_dir = axis == "x" and "width" or "height"
+            local dir = axis == "x" and "Width" or "Height"
             local js = string.format([=[
-<<<<<<< HEAD
                 Math.max(document.documentElement.getBoundingClientRect().%s - window.inner%s, 0)
             ]=], dir:lower(), dir)
-=======
-                    Math.max(document.documentElement.getBoundingClientRect().%s - window.inner%s, 0)
-                ]=], rect_dir, inner_dir)
->>>>>>> 2c121071
             w.view:eval_js(js, { callback = function (max)
                 s[axis] = math.ceil(max * (new[axis.."pct"]/100))
             end})
