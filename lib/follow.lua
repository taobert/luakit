------------------------------------------------------------
-- Link hinting for luakit                                --
-- © 2010-2012 Mason Larobina  <mason.larobina@gmail.com> --
-- © 2010-2011 Fabian Streitel <karottenreibe@gmail.com>  --
------------------------------------------------------------

-- Get Lua environ
local print = print
local pairs, ipairs = pairs, ipairs
local table, string = table, string
local assert, type = assert, type
local floor = math.floor
local rawset, rawget = rawset, rawget

-- Get luakit environ
local lousy = require "lousy"
local new_mode, add_binds = new_mode, add_binds
local window = window
local capi = {
    luakit = luakit,
    timer = timer
}

module("follow")

-- After each follow ignore all keys pressed by the user to prevent the
-- accidental activation of other key bindings.
ignore_delay = 200

follow_js = [=[
(function(){ window.luakit_follow = (function (window, document) {
    // Follow session state
    var state = {};

    // Unlink element from DOM (and return it)
    function unlink(e) {
        if (typeof e === "string")
            e = document.getElementById(e);

        if (e) {
            e.parentNode.removeChild(e);
            return e;
        }
    }

    function create_stylesheet(id, rules) {
        var style = document.createElement('style');
        style.id = id;
        style.type = 'text/css';
        style.appendChild(document.createTextNode(rules));
        return style;
    }

    function create_overlay(id, html) {
        var overlay = document.createElement("div");
        overlay.id = id;
        overlay.innerHTML = html;
        return overlay;
    }

    var sort_hints_top_left = function (a, b) {
        var dtop = a.top - b.top;
        return dtop !== 0 ? dtop : a.left - b.left;
    }

    function eval_selector_make_hints(selector) {
        var elems = document.querySelectorAll(selector), len = elems.length,
            win_h = window.innerHeight, win_w = window.innerWidth,
            hints = [], i = 0, j = 0, e, r, top, bottom, left, right;

        for (; i < len;) {
            e = elems[i++];
            r = e.getClientRects()[0];

            // Check if element outside viewport
            if (!r || (top  = r.top)  > win_h || (bottom = r.bottom) < 0
                   || (left = r.left) > win_w || (right  = r.right)  < 0)
               continue;

            var style = window.getComputedStyle(e);
            if (style.display === 'none' || style.visibility === 'hidden')
                continue;

            hints[j++] = { element: e, tag: e.tagName,
                left: left, top: top,
                width: right - left, height: bottom - top,
                text: e.value || e.textContent };
        }

        hints.sort(sort_hints_top_left);
        return hints;
    }

    function assign_labels_make_html(hints, labels) {
        var win = document.defaultView,
            scroll_x = win.scrollX, scroll_y = win.scrollY,
            i = 0, len = hints.length, h, tag, label,
            left, top, h_left, h_top, l_left, l_top, html = ""

        for (; i < len; i++) {
            h = hints[i];
            label = labels[i];
            h.label = label;

            tag = h.tag;
            left = h.left;
            top = h.top;

            // hint position offset by window scroll
            h_left = scroll_x + left;
            h_top = scroll_y + top;

            // hint label position offset by -10x -10y
            if ((l_left = h_left - 10) < 0) l_left = scroll_x;
            if ((l_top  = h_top  - 10) < 0) l_top  = scroll_y;

            h.html = "<span class='hint_overlay hint_overlay_"
                + tag + "' style='left:" + h_left + "px; top:" + h_top
                + "px; width:" + h.width + "px; height:" + h.height
                + "px;'></span>" + "<span class='hint_label hint_label_" + tag
                + "' style='left:" + l_left + "px; top:" + l_top + "px;'>"
                + label + "</span>\n";

            html += h.html;
        }

        return html;
    }

    function show_hints(html) {
        if (html === state.last_html)
            return;

        var current_overlay = state.overlay,
            overlay = create_overlay("luakit_follow_overlay", html);

        if (current_overlay)
            document.body.replaceChild(overlay, current_overlay);
        else
            document.body.appendChild(overlay);

        state.last_html = html;
        state.overlay = overlay;
    }

    function cleanup() {
        unlink(state.stylesheet);
        unlink(state.overlay);

        // Reset follow state
        state = {};
    }

    function init(selector, stylesheet) {
        var head = document.getElementsByTagName('head')[0],
            hints = eval_selector_make_hints(selector),
            style = create_stylesheet("luakit_follow_stylesheet", stylesheet);

        head.appendChild(style); // append follow stylesheet to <head>
        state.stylesheet = style;
        state.hints = state.filtered = hints;
        return hints.length;
    }

    function unfocus() {
        var f = state.focused;
        if (f) {
            f.element.className = f.orig_class;
            delete state.focused;
        }
    }

    function focus(step) {
        var hints = state.filtered, last = state.focused, i = 0;

        unfocus();

        // Nothing to focus in this frame
        if (hints.length === 0)
            return "next-frame";

        var labels = document.querySelectorAll("#luakit_follow_overlay .hint_overlay"),
            len = labels.length;

        // Focus first hint in this frame
        if (step === "first")
            i = 0

        // Focus last hint in this frame
        else if (step === "last")
            i = len - 1;

        // Focus hints[current + step]
        else if (last)
            i = last.index + step;

        // Out of bounds check = check next frame
        if (i >= len || i < 0)
            return "next-frame";

        e = labels[i];
        state.focused = { element: e, index: i, orig_class: e.className };
        e.className += " hint_selected";

        return i;
    }

    // Give all hints their labels and render the hint overlay.
    function show(labels) {
        var html = assign_labels_make_html(state.hints, labels.split(" "));
        show_hints(html);
    }

    function filter(hint_pat, text_pat, ignore_case) {
        var hpat = hint_pat !== "" && hint_pat,
            tpat = text_pat !== "" && text_pat, i = 0, html = "",
            regex_params = "";

        if(ignore_case)
            regex_params = "i";

        // No filter patterns given, render all hints
        if (!hpat && !tpat) {
            var hints = state.hints, len = hints.length;
            for (; i < len;)
                html += hints[i++].html;
            show_hints(html);
            delete state.last_hpat;
            delete state.last_tpat;
            state.filtered = hints;
            return len;
        }

        // Check if we can cut corners by checking last filter patterns
        var last_hpat = state.last_hpat, last_tpat = state.last_tpat, hints;
        if (last_hpat || last_tpat) {
            // No action if new patterns equal last patterns
            if (last_hpat === hpat && last_tpat === tpat)
                return state.filtered.length;

            // Check type hasn't changed
            if (!!hpat === !!last_hpat && !!tpat === !!last_tpat) {
                // If new patterns are substrings of last patterns then we can
                // filter against the results of the last filter call
                if ((!hpat ||
                    hpat.substring(0, last_hpat.length) === last_hpat) &&
                    (!tpat ||
                    tpat.substring(0, last_tpat.length) === last_tpat)) {
                    hints = state.filtered;
                }
            }
        }

        // Patterns are different or it's our first run
        if (!hints)
            hints = state.hints;

<<<<<<< HEAD
        var hint_re = hpat && new RegExp(hpat, "i"),
            text_re = tpat && new RegExp(tpat, "i"),
=======
        var hint_re = hpat && new RegExp(hpat, regex_params),
            text_re = tpat && new RegExp(tpat, regex_params),
>>>>>>> 7d1ed929
            matches = [], len = hints.length, j = 0, h;

        // Filter hints
        for (; i < len;) {
            h = hints[i++];
            if ((hint_re && hint_re.test(h.label)) ||
                (text_re && text_re.test(h.text))) {
                matches[j++] = h;
                html += h.html;
            }
        }

        // Save info for next call
        state.last_hpat = hpat;
        state.last_tpat = tpat;
        state.filtered = matches;

        show_hints(html);

        return matches.length;
    }

    function focused_element() {
        return state.filtered[state.focused.index].element;
    }

    function visible_elements() {
        var hints = state.filtered, len = hints.length, elems = [], i = 0;
        for (; i < len; i++)
            elems[i] = hints[i].element;
        return elems;
    }

    return {
        init: init,
        cleanup: cleanup,
        show: show,
        filter: filter,
        focus: focus,
        unfocus: unfocus,
        focused_element: focused_element,
        visible_elements: visible_elements,
    }
})(window, document);
})();
]=]

check_js = [=[
(function () {
    if (!document.body)
        return;

    return window.luakit_follow ? "ready" : "first-run";
})()
]=]

stylesheet = [===[
#luakit_follow_overlay {
    position: absolute;
    left: 0;
    top: 0;
}

#luakit_follow_overlay .hint_overlay {
    display: block;
    position: absolute;
    background-color: #ffff99;
    border: 1px dotted #000;
    opacity: 0.3;
    z-index: 10001;
}

#luakit_follow_overlay .hint_label {
    display: block;
    position: absolute;
    background-color: #000088;
    border: 1px dashed #000;
    color: #fff;
    font-size: 10px;
    font-family: monospace, courier, sans-serif;
    opacity: 0.4;
    z-index: 10002;
}

#luakit_follow_overlay .hint_overlay_body {
    background-color: #ff0000;
}

#luakit_follow_overlay .hint_selected {
    background-color: #00ff00 !important;
}
]===]

-- Calculates the minimum number of characters needed in a hint given a
-- charset of a certain length (I.e. the base)
local function max_hint_len(size, base)
    local floor, len = floor, 0
    while size > 0 do size, len = floor(size / base), len + 1 end
    return len
end

local function charset(seq, size)
    local floor, sub, reverse = floor, string.sub, string.reverse
    local insert, concat = table.insert, table.concat

    local base, digits, labels = #seq, {}, {}
    for i = 1, base do rawset(digits, i, sub(seq, i, i)) end

    local maxlen = max_hint_len(size, base)
    local zeroseq = string.rep(rawget(digits, 1), maxlen)

    for n = 1, size do
        local t, i, j, d = {}, 1, n
        repeat
            d, n = (n % base) + 1, floor(n / base)
            rawset(t, i, rawget(digits, d))
            i = i + 1
        until n == 0

        rawset(labels, j, sub(zeroseq, 1, maxlen - i + 1)
            .. reverse(concat(t, "")))
    end
    return labels
end

-- Different hint label styles
label_styles = {
    charset = function (seq)
        assert(type(seq) == "string" and #seq > 0, "invalid sequence")
        return function (size) return charset(seq, size) end
    end,

    numbers = function ()
        return function (size) return charset("0123456789", size) end
    end,

    -- Chainable style: sorts labels
    sort = function (make_labels)
        return function (size)
            local labels = make_labels(size)
            table.sort(labels)
            return labels
        end
    end,

    -- Chainable style: reverses label strings
    reverse = function (make_labels)
        return function (size)
            local rawset, rawget, reverse = rawset, rawget, string.reverse
            local labels = make_labels(size)
            for i = 1, #labels do
                rawset(labels, i, reverse(rawget(labels, i)))
            end
            return labels
        end
    end,
}

-- Default follow style
local s = label_styles
label_maker = s.sort(s.reverse(s.numbers()))

-- JavaScript regex escape function
local function regex_escape(s)
     local s = string.gsub(s, "([.?*+^$[%]\\(){}|-])", "\\%1")
     return s
end

-- Different hint matching styles
pattern_styles = {
    -- JavaScript regular expression match hint text
    re_match_text = function (text)
        return "", text
    end,

    -- JavaScript regex match hint labels & text
    re_match_both = function (text)
        return text, text
    end,

    -- String match hint label & regex match text
    match_label_re_text = function (text)
        return #text > 0 and "^"..regex_escape(text) or "", text
    end,

    -- Only match label
    match_label = function (text)
        return #text > 0 and "^"..regex_escape(text) or "", ""
    end,
}

-- Default pattern style
pattern_maker = pattern_styles.match_label_re_text

-- Ignore case in follow mode by default
ignore_case = false

local function focus(w, step)
    local state = w.follow_state
    local view, frames, i = state.view, state.frames, state.focus_frame

    -- Asked to focus 1st elem & last focus was on different frame
    if i and step == 0 and i ~= 1 then
        view:eval_js("window.luakit_follow.unfocus()", frames[i])
        i = 1 -- start at first frame
    end

    i = i or 1       -- default to first frame on first focus
    local orig_i = i -- prevent inf loop

    local focus_call = (step == 0 and [=[luakit_follow.focus("first")]=])
        or string.format([=[luakit_follow.focus(%s)]=], step)

    while true do
        local d = assert(frames[i], "invalid index")
        local ret, err = view:eval_js(focus_call, d)
        assert(not err, err)

        -- Hint was focused
        if type(ret) == "number" then
            state.focus_frame = i
            return

        -- Focus first hint on next frame
        elseif ret == "next-frame" then
            if step < 0 then
                focus_call = [=[luakit_follow.focus("last")]=]
            end
            i = (step == 0 and i or i + step - 1) % #frames + 1
        end

        if i == orig_i then break end
    end

    state.focus_frame = nil
end

local eval_format = [=[
(%s)(window.luakit_follow.focused_element())
]=]

local hit_nop = function () return true end

local function ignore_keys(w)
    local delay = _M.ignore_delay
    if not delay or delay == 0 then return end
    -- Replace w:hit(..) with a no-op
    w.hit = hit_nop
    local t = capi.timer{ interval = delay }
    t:add_signal("timeout", function (t)
        t:stop()
        w.hit = nil
    end)
    t:start()
end

local function follow(w)
    local state = w.follow_state
    local view, mode = state.view, state.mode

    assert(type(state.focus_frame) == "number", "no frame focused")
    local d = assert(state.frames[state.focus_frame],
        "invalid focus frame index")

    local evaluator = string.format(eval_format, state.evaluator)
    local ret, err = view:eval_js(evaluator, d)
    assert(not err, err)

    if mode.persist then
        w:set_mode("follow", mode)
    else
        w:set_mode()
    end

    -- Call mode callback to deal with evaluator return
    if mode.func then mode.func(ret) end

    ignore_keys(w)
end

local eval_all_format = [=[
(function (elems) {
    var evaluator = (%s);
    var ret = [], len = elems.length, i = 0, j = 0, val;
    for (; i < len;)
        if (val = evaluator(elems[i++]))
            ret[j++] = val;
    return ret;
})(window.luakit_follow.visible_elements())
]=]

local function follow_all_hints(w)
    local state = w.follow_state
    local view, mode = state.view, state.mode

    assert(type(state.focus_frame) == "number", "no frame focused")
    local d = assert(state.frames[state.focus_frame],
        "invalid focus frame index")

    local evaluator = string.format(eval_all_format, state.evaluator)
    local ret, err = view:eval_js(evaluator, d)
    assert(not err, err)

    if mode.persist then
        w:set_mode("follow", mode)
    else
        w:set_mode()
    end

    -- Call mode callback to deal with evaluator return
    if mode.func then
        for _, v in ipairs(ret) do
            mode.func(v)
        end
    end

    ignore_keys(w)
end

new_mode("follow", {
    enter = function (w, mode)
        assert(type(mode) == "table", "invalid follow mode")

        local label_maker = mode.label_maker or _M.label_maker
        assert(type(label_maker) == "function",
            "invalid label_maker function")

        assert(type(mode.pattern_maker or _M.pattern_maker) == "function",
            "invalid pattern_maker function")

        local selector = mode.selector_func or _M.selectors[mode.selector]
        assert(type(selector) == "string", "invalid follow selector")

        local evaluator = mode.evaluator_func or _M.evaluators[mode.evaluator]
        assert(type(evaluator) == "string", "invalid follow evaluator")

        local stylesheet = mode.stylesheet or _M.stylesheet
        assert(type(stylesheet) == "string", "invalid stylesheet")

        local view = w.view
        local all_frames, frames = view.frames, {}

        if w.follow_persist then
            mode.persist = true
            w.follow_persist = nil
        end

        w.follow_state = {
            mode = mode, view = view, frames = frames,
            evaluator = evaluator,
        }

        local init_js = string.format([=[luakit_follow.init(%q, %q)]=],
            selector, stylesheet)

        local size = 0
        for _, f in ipairs(all_frames) do
            local d, count = { frame = f }, 0

            -- Check if document ready and if follow lib already loaded
            local ret, err = view:eval_js(check_js, d)
            assert(not err, err)

            if ret == "first-run" then
                local _, err = view:eval_js(follow_js, d)
                assert(not err, err)
            end

            if ret then
                count, err = view:eval_js(init_js, d)
                assert(not err, err)
            end

            if count > 0 then
                d.count, size = count, size + count
                table.insert(frames, d)
            end
        end

        -- No hintable items found
        if size == 0 then
            w:set_mode()
            w:notify("No matches...")
            return
        end

        -- Make all the labels
        local labels = label_maker(size)

        -- Give each frame its hint labels
        local offset = 0
        for _, d in ipairs(frames) do
            local show = string.format([=[luakit_follow.show(%q)]=],
                table.concat(labels, " ", offset + 1, offset + d.count))
            local _, err = view:eval_js(show, d)
            assert(not err, err)
            offset = offset + d.count
        end

        focus(w, 0)

        if mode.prompt then
            w:set_prompt(string.format("Follow (%s):", mode.prompt))
        else
            w:set_prompt("Follow:")
        end

        w:set_input("")
    end,

    changed = function (w, text)
        local state = w.follow_state or {}
        local frames, mode = state.frames, state.mode
        local active_count = 0

        -- Make the hint label/text matching patterns
        local pattern_maker = mode.pattern_maker or _M.pattern_maker
        local hint_pat, text_pat = pattern_maker(text)

        local filter = string.format("luakit_follow.filter(%q, %q, %s)",
            hint_pat or "", text_pat or "", ignore_case and "true" or "false")

        for _, d in ipairs(frames) do
            local count, err = assert(state.view:eval_js(filter, d))
            if type(count) == "number" and count > 0 then
                active_count = active_count + count
            end
        end

        -- Focus first matching hint
        focus(w, 0)

        if active_count == 1 and text ~= "" then
            follow(w) -- follow the link
            return
        end
    end,

    leave = function (w)
        local state = w.follow_state or {}
        local view, frames = state.view, state.frames
        if not view or not frames then return end

        for _, d in ipairs(frames) do
            view:eval_js([=[window.luakit_follow.cleanup()]=], d)
        end
    end,
})

local key = lousy.bind.key
add_binds("follow", {
    key({},          "Tab",    function (w) focus(w,  1)        end),
    key({"Shift"},   "Tab",    function (w) focus(w, -1)        end),
    key({},          "Return", function (w) follow(w)           end),
    key({"Shift"},   "Return", function (w) follow_all_hints(w) end),
})

selectors = {
    clickable = 'a, area, textarea, select, input:not([type=hidden]), button',
    focus = 'a, area, textarea, select, input:not([type=hidden]), button, body, applet, object',
    uri = 'a, area',
    desc = '*[title], img[alt], applet[alt], area[alt], input[alt]',
    image = 'img, input[type=image]',
    thumbnail = "a img",
}

evaluators = {
    click = [=[function (element) {
        function mouseEvent(name, element) {
            var mouse_event = document.createEvent("MouseEvent");
            mouse_event.initMouseEvent(name, true, true, window,
                0, 0, 0, 0, 0, false, false, false, false, 0, null);
            element.dispatchEvent(mouse_event);
        }
        function click(ctrl) {
            mouseEvent("mouseover", ctrl);
            mouseEvent("mousedown", ctrl);
            mouseEvent("mouseup", ctrl);
            mouseEvent("click", ctrl);
        }

        var tag = element.tagName;
        if (tag === "INPUT" || tag === "TEXTAREA") {
            var t = element.type.toUpperCase();
            if (t === "RADIO" || t == "CHECKBOX")
                element.checked = !element.checked;
            else if (t === "SUBMIT" || t === "RESET" || t === "BUTTON")
                click(element);
            else {
                element.focus();
                return "form-active";
            }
        } else
            click(element);

        return "root-active";
    }]=],

    focus = [=[function (element) {
        element.focus();
        var tag = element.tagName;
        if (tag == "INPUT" || tag == "TEXTAREA")
            return "form-active";
        return "root-active";
    }]=],

    uri = [=[function (element) {
        return element.src || element.href;
    }]=],

    desc = [=[function (element) {
        return element.title || element.alt;
    }]=],

    src = [=[function (element) {
        return element.src;
    }]=],

    parent_href = [=[function (element) {
        return element.parentNode.href;
    }]=]
}

local buf = lousy.bind.buf
add_binds("normal", {
    buf("^f$", [[Start `follow` mode. Hint all clickable elements
        (as defined by the `follow.selectors.clickable`
        selector) and open links in the current tab.]],
        function (w)
            w:set_mode("follow", {
                selector = "clickable", evaluator = "click",
                func = function (s) w:emit_form_root_active_signal(s) end,
            })
        end),

    -- Open new tab
    buf("^F$", [[Start follow mode. Hint all links (as defined by the
        `follow.selectors.uri` selector) and open links in a new tab.]],
        function (w)
            w:set_mode("follow", {
                prompt = "background tab", selector = "uri", evaluator = "uri",
                func = function (uri)
                    assert(type(uri) == "string")
                    w:new_tab(uri, false)
                end
            })
        end),

    -- Start extended follow mode
    buf("^;$", [[Start `ex-follow` mode. See the [ex-follow](#mode-ex-follow)
        help section for the list of follow modes.]],
        function (w)
            w:set_mode("ex-follow")
        end),

    buf("^g;$", [[Start `ex-follow` mode and stay there until `<Escape>` is
        pressed.]],
        function (w)
            w:set_mode("ex-follow", true)
        end),
})

-- Extended follow mode
new_mode("ex-follow", {
    enter = function (w, persist)
        w.follow_persist = persist
    end,
})

add_binds("ex-follow", {
    key({}, ";", [[Hint all focusable elements (as defined by the
        `follow.selectors.focus` selector) and focus the matched element.]],
        function (w)
            w:set_mode("follow", {
                prompt = "focus", selector = "focus", evaluator = "focus",
                func = function (s) w:emit_form_root_active_signal(s) end,
            })
        end),

    -- Yank element uri or description into primary selection
    key({}, "y", [[Hint all links (as defined by the `follow.selectors.uri`
        selector) and set the primary selection to the matched elements URI.]],
        function (w)
            w:set_mode("follow", {
                prompt = "yank", selector = "uri", evaluator = "uri",
                func = function (uri)
                    assert(type(uri) == "string")
                    uri = string.gsub(uri, " ", "%%20")
                    capi.luakit.selection.primary = uri
                    w:notify("Yanked uri: " .. uri, false)
                end
            })
        end),

    -- Yank element description
    key({}, "Y", [[Hint all links (as defined by the `follow.selectors.uri`
        selector) and set the primary selection to the matched elements URI.]],
        function (w)
            w:set_mode("follow", {
                prompt = "yank desc", selector = "desc", evaluator = "desc",
                func = function (desc)
                    assert(type(desc) == "string")
                    capi.luakit.selection.primary = desc
                    w:notify("Yanked desc: " .. desc)
                end
            })
        end),

    -- Open image src
    key({}, "i", [[Hint all images (as defined by the `follow.selectors.image`
        selector) and open matching image location in the current tab.]],
        function (w)
            w:set_mode("follow", {
                prompt = "open image", selector = "image", evaluator = "src",
                func = function (src)
                    assert(type(src) == "string")
                    w:navigate(src)
                end
            })
        end),

    -- Open image src in new tab
    key({}, "I", [[Hint all images (as defined by the
        `follow.selectors.image` selector) and open matching image location in
        a new tab.]],
        function (w)
            w:set_mode("follow", {
                prompt = "tab image", selector = "image", evaluator = "src",
                func = function (src)
                    assert(type(src) == "string")
                    w:new_tab(src)
                end
            })
        end),

    -- Open thumbnail link
    key({}, "x", [[Hint all thumbnails (as defined by the
        `follow.selectors.thumbnail` selector) and open link in current tab.]],
        function (w)
            w:set_mode("follow", {
                prompt = "open image link",
                selector = "thumbnail", evaluator = "parent_href",
                func = function (uri)
                    assert(type(uri) == "string")
                    w:navigate(uri)
                end
            })
        end),

    -- Open thumbnail link in new tab
    key({}, "X", [[Hint all thumbnails (as defined by the
        `follow.selectors.thumbnail` selector) and open link in a new tab.]],
        function (w)
            w:set_mode("follow", {
                prompt = "tab image link", selector = "thumbnail",
                evaluator = "parent_href",
                func = function (uri)
                    assert(type(uri) == "string")
                    w:new_tab(uri, false)
                end
            })
        end),

    -- Open link
    key({}, "o", [[Hint all links (as defined by the `follow.selectors.uri`
        selector) and open its location in the current tab.]],
        function (w)
            w:set_mode("follow", {
                prompt = "open", selector = "uri", evaluator = "uri",
                func = function (uri)
                    assert(type(uri) == "string")
                    w:navigate(uri)
                end
            })
        end),

    -- Open link in new tab
    key({}, "t", [[Hint all links (as defined by the `follow.selectors.uri`
        selector) and open its location in a new tab.]],
        function (w)
            w:set_mode("follow", {
                prompt = "open tab", selector = "uri", evaluator = "uri",
                func = function (uri)
                    assert(type(uri) == "string")
                    w:new_tab(uri)
                end
            })
        end),

    -- Open link in background tab
    key({}, "b", [[Hint all links (as defined by the `follow.selectors.uri`
        selector) and open its location in a background tab.]],
        function (w)
            w:set_mode("follow", {
                prompt = "background tab", selector = "uri", evaluator = "uri",
                func = function (uri)
                    assert(type(uri) == "string")
                    w:new_tab(uri, false)
                end
            })
        end),

    -- Open link in new window
    key({}, "w", [[Hint all links (as defined by the `follow.selectors.uri`
        selector) and open its location in a new window.]],
        function (w)
            w:set_mode("follow", {
                prompt = "open window", selector = "uri", evaluator = "uri",
                func = function (uri)
                    assert(type(uri) == "string")
                    window.new{uri}
                end
            })
        end),

    -- Set command `:open <uri>`
    key({}, "O", [[Hint all links (as defined by the `follow.selectors.uri`
        selector) and generate a `:open` command with the elements URI.]],
        function (w)
            w:set_mode("follow", {
                prompt = ":open", selector = "uri", evaluator = "uri",
                func = function (uri)
                    assert(type(uri) == "string")
                    w:enter_cmd(":open " .. uri)
                end
            })
        end),

    -- Set command `:tabopen <uri>`
    key({}, "T", [[Hint all links (as defined by the `follow.selectors.uri`
        selector) and generate a `:tabopen` command with the elements URI.]],
        function (w)
            w:set_mode("follow", {
                prompt = ":tabopen", selector = "uri", evaluator = "uri",
                func = function (uri)
                    assert(type(uri) == "string")
                    w:enter_cmd(":tabopen " .. uri)
                end
            })
        end),

    -- Set command `:winopen <uri>`
    key({}, "W", [[Hint all links (as defined by the `follow.selectors.uri`
        selector) and generate a `:winopen` command with the elements URI.]],
        function (w)
            w:set_mode("follow", {
                prompt = ":winopen", selector = "uri", evaluator = "uri",
                func = function (uri)
                    assert(type(uri) == "string")
                    w:enter_cmd(":winopen " .. uri)
                end
            })
        end),
})<|MERGE_RESOLUTION|>--- conflicted
+++ resolved
@@ -255,13 +255,8 @@
         if (!hints)
             hints = state.hints;
 
-<<<<<<< HEAD
-        var hint_re = hpat && new RegExp(hpat, "i"),
-            text_re = tpat && new RegExp(tpat, "i"),
-=======
         var hint_re = hpat && new RegExp(hpat, regex_params),
             text_re = tpat && new RegExp(tpat, regex_params),
->>>>>>> 7d1ed929
             matches = [], len = hints.length, j = 0, h;
 
         // Filter hints
