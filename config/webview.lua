--------------------------
-- WebKit WebView class --
--------------------------

-- Webview class table
webview = {}

-- Table of functions which are called on new webview widgets.
webview.init_funcs = {
    -- Set global properties
    set_global_props = function (view, w)
        -- Set proxy options
        local proxy = globals.http_proxy or os.getenv("http_proxy")
        if proxy then view:set_prop('proxy-uri', proxy) end
        view:set_prop('user-agent', globals.useragent)

        -- Set ssl options
        if globals.ssl_strict ~= nil then
            view:set_prop('ssl-strict', globals.ssl_strict)
        end
        if globals.ca_file and os.exists(globals.ca_file) then
            view:set_prop('ssl-ca-file', globals.ca_file)
            -- Warning: update the following variable if 'ssl-ca-file' is
            -- changed anywhere else.
            w.checking_ssl = true
        end
    end,

    -- Update window and tab titles
    title_update = function (view, w)
        view:add_signal("property::title", function (v)
            w:update_tab_labels()
            if w:is_current(v) then
                w:update_win_title()
            end
        end)
    end,

    -- Update uri label in statusbar
    uri_update = function (view, w)
        view:add_signal("property::uri", function (v)
            w:update_tab_labels()
            if w:is_current(v) then
                w:update_uri(v)
            end
        end)
    end,

    -- Update scroll widget
    scroll_update = function (view, w)
        view:add_signal("expose", function (v)
            if w:is_current(v) then
                w:update_scroll(v)
            end
        end)
    end,

    -- Update progress widget
    progress_update = function (view, w)
        for _, sig in ipairs({"load-status", "property::progress"}) do
            view:add_signal(sig, function (v)
                if w:is_current(v) then
                    w:update_progress(v)
                    w:update_ssl(v)
                end
            end)
        end
    end,

    -- Display hovered link in statusbar
    link_hover_display = function (view, w)
        view:add_signal("link-hover", function (v, link)
            if w:is_current(v) and link then
                w:update_uri(v, nil, link)
            end
        end)
        view:add_signal("link-unhover", function (v)
            if w:is_current(v) then
                w:update_uri(v)
            end
        end)
    end,

    -- Clicking a form field automatically enters insert mode
    form_insert_mode = function (view, w)
        view:add_signal("form-active", function ()
            (w.search_state or {}).marker = nil
            w:set_mode("insert")
        end)
        view:add_signal("root-active", function ()
            (w.search_state or {}).marker = nil
            w:set_mode()
        end)
    end,

    -- Stop key events hitting the webview if the user isn't in insert mode
    mode_key_filter = function (view, w)
        view:add_signal("key-press", function ()
            if not w:is_mode("insert") then return true end
        end)
    end,

    -- Try to match a button event to a users button binding else let the
    -- press hit the webview.
    button_bind_match = function (view, w)
        -- Match button press
        view:add_signal("button-release", function (v, mods, button)
            (w.search_state or {}).marker = nil
            if w:hit(mods, button) then return true end
        end)
    end,

    -- Reset the mode on navigation
    mode_reset_on_nav = function (view, w)
        view:add_signal("load-status", function (v, status)
            if w:is_current(v) and status == "provisional" then w:set_mode() end
        end)
    end,

    -- Domain properties
    domain_properties = function (view, w)
        view:add_signal("load-status", function (v, status)
            if status ~= "committed" then return end
            local domain = (v.uri and string.match(v.uri, "^%a+://([^/]*)/?")) or "about:blank"
            if string.match(domain, "^www.") then domain = string.sub(domain, 5) end
            local props = lousy.util.table.join(domain_props.all or {}, domain_props[domain] or {})
            for k, v in pairs(props) do
                info("Domain prop: %s = %s (%s)", k, tostring(v), domain)
                view:set_prop(k, v)
            end
        end)
    end,

    -- Action to take on mime type decision request.
    mime_decision = function (view, w)
        -- Return true to accept or false to reject from this signal.
        view:add_signal("mime-type-decision", function (v, link, mime)
            info("Requested link: %s (%s)", link, mime)
            -- i.e. block binary files like *.exe
            --if mime == "application/octet-stream" then
            --    return false
            --end
        end)
    end,

    -- Action to take on window open request.
    window_decision = function (view, w)
        -- 'link' contains the download link
        -- 'reason' contains the reason of the request (i.e. "link-clicked")
        -- return TRUE to handle the request by yourself or FALSE to proceed
        -- with default behaviour
        view:add_signal("new-window-decision", function (v, link, reason)
            info("New window decision: %s (%s)", link, reason)
            if reason == "link-clicked" then
                window.new({ link })
                return true
            end
            w:new_tab(link)
        end)
    end,

    create_webview = function (view, w)
        -- Return a newly created webview in a new tab
        view:add_signal("create-web-view", function (v)
            return w:new_tab()
        end)
    end,

    -- Action to take on download request.
    download_request = function (view, w)
        -- 'link' contains the download link
        -- 'filename' contains the suggested filename (from server or webkit)
<<<<<<< HEAD
        view:add_signal("download-request", function (v, link, filename)
            w.dbar:download(link, w.window)
        end)
=======
        view:add_signal("download-request", function (v, link, filename) w:download(link, filename) end)
>>>>>>> 0b8c8b5a
    end,

    -- Creates context menu popup from table (and nested tables).
    -- Use `true` for menu separators.
    populate_popup = function (view, w)
        view:add_signal("populate-popup", function (v)
            return {
                true,
                { "_Toggle Source", function () w:toggle_source() end },
                { "_Zoom", {
                    { "Zoom _In",    function () w:zoom_in()  end },
                    { "Zoom _Out",   function () w:zoom_out() end },
                    true,
                    { "Zoom _Reset", function () w:zoom_set() end }, }, },
            }
        end)
    end,

    -- Action to take on resource request.
    resource_request_decision = function (view, w)
        view:add_signal("resource-request-starting", function(v, uri)
            info("Requesting: %s", uri)
            -- Return false to cancel the request.
        end)
    end,
}

-- These methods are present when you index a window instance and no window
-- method is found in `window.methods`. The window then checks if there is an
-- active webview and calls the following methods with the given view instance
-- as the first argument. All methods must take `view` & `w` as the first two
-- arguments.
webview.methods = {
    reload = function (view) view:reload() end,
    stop   = function (view) view:stop()   end,

    -- Property functions
    get = function (view, w, k)
        return view:get_prop(k)
    end,

    set = function (view, w, k, v)
        view:set_prop(k, v)
    end,

    -- evaluate javascript code and return string result
    eval_js = function (view, w, script, file)
        return view:eval_js(script, file or "(inline)")
    end,

    -- evaluate javascript code from file and return string result
    eval_js_from_file = function (view, w, file)
        local fh, err = io.open(file)
        if not fh then return error(err) end
        local script = fh:read("*a")
        fh:close()
        return view:eval_js(script, file)
    end,

    -- close the current tab
    close_tab = function (view, w)
        -- Save tab history
        local tab = {hist = view.history,}
        -- And relative location
        local index = w.tabs:indexof(view)
        if index ~= 1 then tab.after = w.tabs:atindex(index-1) end
        table.insert(w.closed_tabs, tab)
        -- Remove & destroy
        w.tabs:remove(view)
        view.uri = "about:blank"
        view:destroy()
        w:update_tab_count()
        w:update_tab_labels()
    end,

    -- Toggle source view
    toggle_source = function (view, w, show)
        if show == nil then show = not view:get_view_source() end
        view:set_view_source(show)
    end,

    -- Zoom functions
    zoom_in = function (view, w, step, full_zoom)
        view:set_prop("full-content-zoom", not not full_zoom)
        step = step or globals.zoom_step or 0.1
        view:set_prop("zoom-level", view:get_prop("zoom-level") + step)
    end,

    zoom_out = function (view, w, step, full_zoom)
        view:set_prop("full-content-zoom", not not full_zoom)
        step = step or globals.zoom_step or 0.1
        view:set_prop("zoom-level", math.max(0.01, view:get_prop("zoom-level") - step))
    end,

    zoom_set = function (view, w, level, full_zoom)
        view:set_prop("full-content-zoom", not not full_zoom)
        view:set_prop("zoom-level", level or 1.0)
    end,

    -- Searching functions
    start_search = function (view, w, text)
        if string.match(text, "^[\?\/]") then
            w:set_mode("search")
            local i = w.ibar.input
            i.text = text
            i:focus()
            i:set_position(-1)
        else
            return error("invalid search term, must start with '?' or '/'")
        end
    end,

    search = function (view, w, text, forward)
        if forward == nil then forward = true end

        -- Get search state (or new state)
        if not w.search_state then w.search_state = {} end
        local s = w.search_state

        -- Get search term
        text = text or s.last_search
        if not text or #text == 0 then
            return w:clear_search()
        end
        s.last_search = text

        if s.forward == nil then
            -- Haven't searched before, save some state.
            s.forward = forward
            s.marker = view:get_scroll_vert()
        else
            -- Invert direction if originally searching in reverse
            forward = (s.forward == forward)
        end

        view:search(text, false, forward, true);
    end,

    clear_search = function (view, w)
        view:clear_search()
        w.search_state = {}
    end,

    -- Webview scroll functions
    scroll_vert = function (view, w, value)
        local cur, max = view:get_scroll_vert()
        if type(value) == "string" then
            value = lousy.util.parse_scroll(cur, max, value)
        end
        view:set_scroll_vert(value)
    end,

    scroll_horiz = function (view, w, value)
        local cur, max = view:get_scroll_horiz()
        if type(value) == "string" then
            value = lousy.util.parse_scroll(cur, max, value)
        end
        view:set_scroll_horiz(value)
    end,

    -- vertical scroll of a multiple of the view_size
    scroll_page = function (view, w, value)
        local cur, max, size = view:get_scroll_vert()
        view:set_scroll_vert(cur + (size * value))
    end,

    -- History traversing functions
    back = function (view, w, n)
        view:go_back(n or 1)
    end,

    forward = function (view, w, n)
        view:go_forward(n or 1)
    end,
}

function webview.new(w, uri)
    local view = widget{type = "webview"}

    -- Call webview init functions
    for k, func in pairs(webview.init_funcs) do
        func(view, w)
    end

    if uri then view.uri = uri end
    view.show_scrollbars = false
    return view
end

-- Insert webview method lookup on window structure
table.insert(window.indexes, 1, function (w, k)
    -- Get current webview
    local view = w.tabs:atindex(w.tabs:current())
    if not view then return end
    -- Lookup webview method
    local func = webview.methods[k]
    if not func then return end
    -- Return webview method wrapper function
    return function (_, ...) return func(view, w, ...) end
end)

-- vim: et:sw=4:ts=8:sts=4:tw=80<|MERGE_RESOLUTION|>--- conflicted
+++ resolved
@@ -170,13 +170,9 @@
     download_request = function (view, w)
         -- 'link' contains the download link
         -- 'filename' contains the suggested filename (from server or webkit)
-<<<<<<< HEAD
         view:add_signal("download-request", function (v, link, filename)
-            w.dbar:download(link, w.window)
-        end)
-=======
-        view:add_signal("download-request", function (v, link, filename) w:download(link, filename) end)
->>>>>>> 0b8c8b5a
+            w:download(link, w.window)
+        end)
     end,
 
     -- Creates context menu popup from table (and nested tables).
