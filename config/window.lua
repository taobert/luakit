------------------
-- Window class --
------------------

require "downloads"

-- Window class table
window = {}

-- List of active windows by window widget
window.bywidget = setmetatable({}, { __mode = "k" })

-- Widget construction aliases
local function entry()    return widget{type="entry"}    end
local function eventbox() return widget{type="eventbox"} end
local function hbox()     return widget{type="hbox"}     end
local function label()    return widget{type="label"}    end
local function notebook() return widget{type="notebook"} end
local function vbox()     return widget{type="vbox"}     end

-- Build and pack window widgets
function window.build()
    -- Create a table for widgets and state variables for a window
    local w = {
        win    = widget{type="window"},
        ebox   = eventbox(),
        layout = vbox(),
        tabs   = notebook(),
<<<<<<< HEAD
        -- Tab bar widgets
        tbar = {
            layout = hbox(),
            ebox   = eventbox(),
            titles = { },
        },
        dbar = downloads.create_bar(theme),
=======
        -- Tablist widget
        tablist = lousy.widget.tablist(),
>>>>>>> fb6495e9
        -- Status bar widgets
        sbar = {
            layout = hbox(),
            ebox   = eventbox(),
            -- Left aligned widgets
            l = {
                layout = hbox(),
                ebox   = eventbox(),
                uri    = label(),
                loaded = label(),
            },
            -- Fills space between the left and right aligned widgets
            sep = eventbox(),
            -- Right aligned widgets
            r = {
                layout = hbox(),
                ebox   = eventbox(),
                buf    = label(),
                ssl    = label(),
                tabi   = label(),
                scroll = label(),
            },
        },

        -- Vertical menu window widget (completion results, bookmarks, qmarks, ..)
        menu = lousy.widget.menu(),

        -- Input bar widgets
        ibar = {
            layout  = hbox(),
            ebox    = eventbox(),
            prompt  = label(),
            input   = entry(),
        },
        closed_tabs = {}
    }

    -- Assemble window
    w.ebox:set_child(w.layout)
    w.win:set_child(w.ebox)

    -- Pack tablist
    w.layout:pack_start(w.tablist.widget, false, false, 0)

    -- Pack notebook
    w.layout:pack_start(w.tabs, true, true, 0)

    -- Pack download bar
    local d = w.dbar
    w.layout:pack_start(d.ebox,   false, false, 0)

    -- Pack left-aligned statusbar elements
    local l = w.sbar.l
    l.layout:pack_start(l.uri,    false, false, 0)
    l.layout:pack_start(l.loaded, false, false, 0)
    l.ebox:set_child(l.layout)

    -- Pack right-aligned statusbar elements
    local r = w.sbar.r
    r.layout:pack_start(r.buf,    false, false, 0)
    r.layout:pack_start(r.ssl,    false, false, 0)
    r.layout:pack_start(r.tabi,   false, false, 0)
    r.layout:pack_start(r.scroll, false, false, 0)
    r.ebox:set_child(r.layout)

    -- Pack status bar elements
    local s = w.sbar
    s.layout:pack_start(l.ebox,   false, false, 0)
    s.layout:pack_start(s.sep,    true,  true,  0)
    s.layout:pack_start(r.ebox,   false, false, 0)
    s.ebox:set_child(s.layout)
    w.layout:pack_start(s.ebox,   false, false, 0)

    -- Pack menu widget
    w.layout:pack_start(w.menu.widget, false, false, 0)
    w.menu:hide()

    -- Pack input bar
    local i = w.ibar
    i.layout:pack_start(i.prompt, false, false, 0)
    i.layout:pack_start(i.input,  true,  true,  0)
    i.ebox:set_child(i.layout)
    w.layout:pack_start(i.ebox,    false, false, 0)

    -- Other settings
    i.input.show_frame = false
    w.tabs.show_tabs = false
    l.loaded:hide()
    l.uri.selectable = true
    r.ssl:hide()

    -- Allows indexing of window struct by window widget
    window.bywidget[w.win] = w

    return w
end

-- Table of functions to call on window creation. Normally used to add signal
-- handlers to the new windows widgets.
window.init_funcs = {
    -- Attach notebook widget signals
    notebook_signals = function (w)
        w.tabs:add_signal("page-added", function (nbook, view, idx)
            w:update_tab_count(idx)
            w:update_tablist()
        end)
        w.tabs:add_signal("switch-page", function (nbook, view, idx)
            w:set_mode()
            w:update_tab_count(idx)
            w:update_win_title(view)
            w:update_uri(view)
            w:update_progress(view)
            w:update_tablist(idx)
            w:update_buf()
            w:update_ssl(view)
        end)
        w.tabs:add_signal("page-reordered", function (nbook, view, idx)
            w:update_tab_count()
            w:update_tablist()
        end)
    end,

    last_win_check = function (w)
        w.win:add_signal("destroy", function ()
            -- call the quit function if this was the last window left
            if #luakit.windows == 0 then luakit.quit() end
            if w.close_win then w:close_win() end
        end)
    end,

    key_press_match = function (w)
        w.win:add_signal("key-press", function (_, mods, key)
            -- Reset command line completion
            if w:get_mode() == "command" and key ~= "Tab" and w.compl_start then
                w:update_uri()
                w.compl_index = 0
            end
            -- Match & exec a bind
            local success, match = pcall(w.hit, w, mods, key)
            if not success then
                w:error("In bind call: " .. match)
            elseif match then
                return true
            end
        end)
    end,

    tablist_tab_click = function (w)
        w.tablist:add_signal("tab-clicked", function (_, index, mods, button)
            if button == 1 then
                w.tabs:switch(index)
                return true
            elseif button == 2 then
                w:close_tab(w.tabs:atindex(index))
                return true
            end
        end)
    end,

    apply_window_theme = function (w)
        local s, i, d = w.sbar, w.ibar, w.dbar

        -- Set foregrounds
        for wi, v in pairs({
            [s.l.uri]    = theme.uri_sbar_fg,
            [s.l.loaded] = theme.sbar_loaded_fg,
            [s.r.buf]    = theme.buf_sbar_fg,
            [s.r.tabi]   = theme.tabi_sbar_fg,
            [s.r.scroll] = theme.scroll_sbar_fg,
            [i.prompt]   = theme.prompt_ibar_fg,
            [i.input]    = theme.input_ibar_fg,
            [d.clear.label] = theme.clear_dbar_fg,
        }) do wi.fg = v end

        -- Set backgrounds
        for wi, v in pairs({
            [s.l.ebox]   = theme.sbar_bg,
            [s.r.ebox]   = theme.sbar_bg,
            [s.sep]      = theme.sbar_bg,
            [s.ebox]     = theme.sbar_bg,
            [i.ebox]     = theme.ibar_bg,
            [i.input]    = theme.input_ibar_bg,
            [d.ebox]       = theme.dbar_bg,
            [d.clear.ebox] = theme.dbar_bg,
        }) do wi.bg = v end

        -- Set fonts
        for wi, v in pairs({
            [s.l.uri]    = theme.uri_sbar_font,
            [s.l.loaded] = theme.sbar_loaded_font,
            [s.r.buf]    = theme.buf_sbar_font,
            [s.r.ssl]    = theme.ssl_sbar_font,
            [s.r.tabi]   = theme.tabi_sbar_font,
            [s.r.scroll] = theme.scroll_sbar_font,
            [i.prompt]   = theme.prompt_ibar_font,
            [i.input]    = theme.input_ibar_font,
            [d.clear.label] = theme.clear_dbar_font,
        }) do wi.font = v end
    end,
}

-- Helper functions which operate on the window widgets or structure.
window.methods = {
    -- Return the widget in the currently active tab
    get_current = function (w)       return w.tabs:atindex(w.tabs:current())       end,
    -- Check if given widget is the widget in the currently active tab
    is_current  = function (w, wi)   return w.tabs:indexof(wi) == w.tabs:current() end,

    get_tab_title = function (w, view)
        if not view then view = w:get_current() end
        return view:get_prop("title") or view.uri or "(Untitled)"
    end,

    -- Wrapper around the bind plugin's hit method
    hit = function (w, mods, key, opts)
        local caught, newbuf = lousy.bind.hit(w.binds or {}, mods, key, w.buffer, w:is_mode("normal"), w, opts)
        if w.win then
            w.buffer = newbuf
            w:update_buf()
        end
        return caught
    end,

    -- Wrapper around the bind plugin's match_cmd method
    match_cmd = function (w, buffer)
        return lousy.bind.match_cmd(binds.commands, buffer, w)
    end,

    -- enter command or characters into command line
    enter_cmd = function (w, cmd)
        local i = w.ibar.input
        w:set_mode("command")
        w:set_input(cmd)
    end,

    -- insert a string into the command line at the current cursor position
    insert_cmd = function (w, str)
        if not str then return end
        local i = w.ibar.input
        local text = i.text
        local pos = i.position
        local left, right = string.sub(text, 1, pos), string.sub(text, pos+1)
        i.text = left .. str .. right
        i.position = pos + #str
    end,

    -- Command line completion of available commands
    cmd_completion = function (w)
        local i = w.ibar.input
        local s = w.sbar.l.uri
        local cmpl = {}

        -- Get last completion (is reset on key press other than <Tab>)
        if not w.compl_start or w.compl_index == 0 then
            w.compl_start = "^" .. string.sub(i.text, 2)
            w.compl_index = 1
        end

        -- Get suitable commands
        for _, b in ipairs(binds.commands) do
            for _, c in pairs(b.cmds) do
                if c and string.match(c, w.compl_start) then
                    table.insert(cmpl, c)
                end
            end
        end

        table.sort(cmpl)

        if #cmpl > 0 then
            local text = ""
            for index, comp in pairs(cmpl) do
                if index == w.compl_index then
                    i.text = ":" .. comp .. " "
                    i.position = -1
                end
                if text ~= "" then
                    text = text .. " | "
                end
                text = text .. comp
            end

            -- cycle through all possible completions
            if w.compl_index == #cmpl then
                w.compl_index = 1
            else
                w.compl_index = w.compl_index + 1
            end
            s.text = lousy.util.escape(text)
        end
    end,

    del_word = function (w)
        local i = w.ibar.input
        local text = i.text
        local pos = i.position
        if text and #text > 1 and pos > 1 then
            local left, right = string.sub(text, 2, pos), string.sub(text, pos+1)
            if not string.find(left, "%s") then
                left = ""
            elseif string.find(left, "%w+%s*$") then
                left = string.sub(left, 0, string.find(left, "%w+%s*$") - 1)
            elseif string.find(left, "%W+%s*$") then
                left = string.sub(left, 0, string.find(left, "%W+%s*$") - 1)
            end
            i.text =  string.sub(text, 1, 1) .. left .. right
            i.position = #left + 1
        end
    end,

    del_line = function (w)
        local i = w.ibar.input
        if i.text ~= ":" then
            i.text = ":"
            i.position = -1
        end
    end,

    beg_line = function (w)
        local i = w.ibar.input
        i.position = 1
    end,

    end_line = function (w)
        local i = w.ibar.input
        i.position = -1
    end,

    forward_char = function (w)
        local i = w.ibar.input
        i.position = i.position + 1
    end,

    backward_char = function (w)
        local i = w.ibar.input
        local pos = i.position
        if pos > 1 then
            i.position = pos - 1
        end
    end,

    forward_word = function (w)
        local i = w.ibar.input
        local text = i.text
        local pos = i.position
        if text and #text > 1 then
            local right = string.sub(text, pos+1)
            if string.find(right, "%w+") then
                local crud, move = string.find(right, "%w+")
                i.position = pos + move
            end
        end
    end,

    backward_word = function (w)
        local i = w.ibar.input
        local text = i.text
        local pos = i.position
        if text and #text > 1 and pos > 1 then
            local left = string.reverse(string.sub(text, 2, pos))
            if string.find(left, "%w+") then
                local crud, move = string.find(left, "%w+")
                i.position = pos - move
            end
        end
    end,

    -- Wrapper around luakit.set_selection that shows a notification
    set_selection = function (w, text, selection)
        luakit.set_selection(text, selection or "primary")
        w:notify("Yanked: " .. text)
    end,

    -- Shows a notification until the next keypress of the user.
    notify = function (w, msg, set_mode)
        if set_mode ~= false then w:set_mode() end
        w:set_prompt(msg, theme.notif_fg, theme.notif_bg)
    end,

    error = function (w, msg, set_mode)
        if set_mode ~= false then w:set_mode() end
        w:set_prompt("Error: "..msg, theme.error_fg, theme.error_bg)
    end,

    -- Set and display the prompt
    set_prompt = function (w, text, fg, bg)
        local prompt, ebox = w.ibar.prompt, w.ibar.ebox
        prompt:hide()
        -- Set theme
        fg, bg = fg or theme.ibar_fg, bg or theme.ibar_bg
        if prompt.fg ~= fg then prompt.fg = fg end
        if ebox.bg ~= bg then ebox.bg = bg end
        -- Set text or remain hidden
        if text then
            prompt.text = lousy.util.escape(text)
            prompt:show()
        end
    end,


    -- Set display and focus the input bar
    set_input = function (w, text, fg, bg)
        local input = w.ibar.input
        input:hide()
        -- Set theme
        fg, bg = fg or theme.ibar_fg, bg or theme.ibar_bg
        if input.fg ~= fg then input.fg = fg end
        if input.bg ~= bg then input.bg = bg end
        -- Set text or remain hidden
        if text then
            input.text = text
            input:show()
            input:focus()
            input.position = pos or -1
        end
    end,

    -- GUI content update functions
    update_tab_count = function (w, i, t)
        w.sbar.r.tabi.text = string.format("[%d/%d]", i or w.tabs:current(), t or w.tabs:count())
    end,

    update_win_title = function (w, view)
        if not view then view = w:get_current() end
        local uri, title = view.uri, view:get_prop("title")
        title = (title or "luakit") .. ((uri and " - " .. uri) or "")
        local max = globals.max_title_len or 80
        if #title > max then title = string.sub(title, 1, max) .. "..." end
        w.win.title = title
    end,

    update_uri = function (w, view, uri, link)
        if not view then view = w:get_current() end
        local u, escape = w.sbar.l.uri, lousy.util.escape
        if link then
            u.text = "Link: " .. escape(link)
        else
            u.text = escape((uri or (view and view.uri) or "about:blank"))
        end
    end,

    update_progress = function (w, view, p)
        if not view then view = w:get_current() end
        if not p then p = view:get_prop("progress") end
        local loaded = w.sbar.l.loaded
        if not view:loading() or p == 1 then
            loaded:hide()
        else
            loaded:show()
            local text = string.format("(%d%%)", p * 100)
            if loaded.text ~= text then loaded.text = text end
        end
    end,

    update_scroll = function (w, view)
        if not view then view = w:get_current() end
        local scroll = w.sbar.r.scroll
        if view then
            local val, max = view:get_scroll_vert()
            if max == 0 then val = "All"
            elseif val == 0 then val = "Top"
            elseif val == max then val = "Bot"
            else val = string.format("%2d%%", (val/max) * 100)
            end
            if scroll.text ~= val then scroll.text = val end
            scroll:show()
        else
            scroll:hide()
        end
    end,

    update_ssl = function (w, view)
        if not view then view = w:get_current() end
        local trusted = view:ssl_trusted()
        local ssl = w.sbar.r.ssl
        if trusted ~= nil and not w.checking_ssl then
            ssl.fg = theme.notrust_fg
            ssl.text = "(nocheck)"
            ssl:show()
        elseif trusted == true then
            ssl.fg = theme.trust_fg
            ssl.text = "(trust)"
            ssl:show()
        elseif trusted == false then
            ssl.fg = theme.notrust_fg
            ssl.text = "(notrust)"
            ssl:show()
        else
            ssl:hide()
        end
    end,

    update_buf = function (w)
        local buf = w.sbar.r.buf
        if w.buffer then
            buf.text = lousy.util.escape(string.format(" %-3s", w.buffer))
            buf:show()
        else
            buf:hide()
        end
    end,

    update_binds = function (w, mode)
        -- Generate the list of active key & buffer binds for this mode
        w.binds = lousy.util.table.join(binds.mode_binds[mode], binds.mode_binds.all)
        -- Clear & hide buffer
        w.buffer = nil
        w:update_buf()
    end,

    -- Small wrapper to ease the use of the download bar
    download = function (w, link) w.dbar:download(link) end,

    update_tablist = function (w, current)
        local current = current or w.tabs:current()
        local fg, bg = theme.tab_fg, theme.tab_bg
        local lfg, bfg, gfg = theme.tab_loading_fg, theme.tab_notrust_fg, theme.tab_trust_fg
        local escape, get_title = lousy.util.escape, w.get_tab_title
        local tabs, tfmt = {}, ' <span foreground="%s">%s</span> %s'

        for i, view in ipairs(w.tabs:get_children()) do
            -- Get tab number theme
            local ntheme
            if current == i then -- Show ssl trusted/untrusted on current tab
                local trusted = view:ssl_trusted()
                if trusted == false or (trusted ~= nil and not w.checking_ssl) then
                    ntheme = bfg
                elseif trusted then
                    ntheme = gfg
                end
            end
            if not ntheme and view:loading() then -- Show loading on all tabs
                ntheme = lfg
            end

            tabs[i] = {
                title = string.format(tfmt, ntheme or fg, i, escape(get_title(w, view))),
                fg = (current == i and theme.tab_selected_fg) or fg,
                bg = (current == i and theme.tab_selected_bg) or bg,
            }
        end

        if #tabs < 2 then tabs, current = {}, 0 end
        w.tablist:update(tabs, current)
    end,

    new_tab = function (w, arg, switch)
        local view
        -- Use blank tab first
        if w.has_blank and w.tabs:count() == 1 and w.tabs:atindex(1).uri == "about:blank" then
            view = w.tabs:atindex(1)
        end
        w.has_blank = nil
        -- Make new webview widget
        if not view then
            view = webview.new(w)
            local i = w.tabs:append(view)
            if switch ~= false then w.tabs:switch(i) end
        end
        -- Load uri or webview history table
        if type(arg) == "string" then view.uri = arg
        elseif type(arg) == "table" then view.history = arg end
        -- Update statusbar widgets
        w:update_tab_count()
        w:update_tablist()
        return view
    end,

    undo_close_tab = function (w, index)
        -- Convert negative indexes
        if index and index < 0 then
            index = #(w.closed_tabs) + index + 1
        end
        local tab = table.remove(w.closed_tabs, index)
        if not tab then return end
        local view = w:new_tab(tab.hist)
        if tab.after then
            local i = w.tabs:indexof(tab.after)
            w.tabs:reorder(view, (i and i+1) or -1)
        else
            w.tabs:reorder(view, 1)
        end
    end,

    -- close the current tab
    close_tab = function (w, view, blank_last)
        view = view or w:get_current()
        -- Treat a blank last tab as an empty notebook (if blank_last=true)
        if blank_last ~= false and w.tabs:count() == 1 then
            if not view:loading() and view.uri == "about:blank" then return end
            w:new_tab("about:blank", false)
            w.has_blank = true
        end
        -- Save tab history
        local tab = {hist = view.history,}
        -- And relative location
        local index = w.tabs:indexof(view)
        if index ~= 1 then tab.after = w.tabs:atindex(index-1) end
        table.insert(w.closed_tabs, tab)
        -- Remove & destroy
        w.tabs:remove(view)
        view.uri = "about:blank"
        view:destroy()
        w:update_tab_count()
        w:update_tablist()
    end,

    close_win = function (w)
        -- Close all tabs
        while w.tabs:count() ~= 0 do
            w:close_tab(nil, false)
        end

        -- Destroy tablist
        w.tablist:destroy()

        -- Remove from window index
        window.bywidget[w.win] = nil

        -- Clear window struct
        w = setmetatable(w, {})

        -- Recursively remove widgets from window
        local children = lousy.util.recursive_remove(w.win)
        -- Destroy all widgets
        for i, c in ipairs(lousy.util.table.join(children, {w.win})) do
            if c.hide then c:hide() end
            c:destroy()
        end

        -- Remove all window table vars
        for k, _ in pairs(w) do w[k] = nil end

        -- Quit if closed last window
        if #luakit.windows == 0 then luakit.quit() end
    end,
}

-- Ordered list of class index functions. Other classes (E.g. webview) are able
-- to add their own index functions to this list.
window.indexes = {
    -- Find function in window.methods first
    function (w, k) return window.methods[k] end
}

-- Create new window
function window.new(uris)
    local w = window.build()

    -- Set window metatable
    setmetatable(w, {
        __index = function (_, k)
            -- Check widget structure first
            local v = rawget(w, k)
            if v then return v end
            -- Call each window index function
            for _, index in ipairs(window.indexes) do
                v = index(w, k)
                if v then return v end
            end
        end,
    })

    -- Call window init functions
    for _, func in pairs(window.init_funcs) do
        func(w)
    end

    -- Populate notebook with tabs
    for _, uri in ipairs(uris or {}) do
        w:new_tab(uri, false)
    end

    -- Make sure something is loaded
    if w.tabs:count() == 0 then
        w:new_tab(globals.homepage, false)
    end

    -- Set initial mode
    w:set_mode()

    return w
end

-- vim: et:sw=4:ts=8:sts=4:tw=80<|MERGE_RESOLUTION|>--- conflicted
+++ resolved
@@ -26,18 +26,9 @@
         ebox   = eventbox(),
         layout = vbox(),
         tabs   = notebook(),
-<<<<<<< HEAD
-        -- Tab bar widgets
-        tbar = {
-            layout = hbox(),
-            ebox   = eventbox(),
-            titles = { },
-        },
         dbar = downloads.create_bar(theme),
-=======
         -- Tablist widget
         tablist = lousy.widget.tablist(),
->>>>>>> fb6495e9
         -- Status bar widgets
         sbar = {
             layout = hbox(),
