--- conflicted
+++ resolved
@@ -38,7 +38,6 @@
 bookmarks.load()
 bookmarks.dump_html()
 
-<<<<<<< HEAD
 -- Init downloads lib
 require "downloads"
 downloads.dir = luakit.get_special_dir("DOWNLOAD") or (os.getenv("HOME") .. "/downloads")
@@ -76,11 +75,6 @@
     downloads.warn_file(f, m, wi)
 end
 
--- Small util functions
-function info(...) if luakit.verbose then print(string.format(...)) end end
-
-=======
->>>>>>> 95c060b1
 window.new(uris)
 
 -- vim: et:sw=4:ts=8:sts=4:tw=80