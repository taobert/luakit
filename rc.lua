-- Luakit configuration file, more information at http://luakit.org/

require("math")
require("mode")
require("bind")

-- Widget construction aliases
function eventbox() return widget{type="eventbox"} end
function hbox()     return widget{type="hbox"}     end
function label()    return widget{type="label"}    end
function notebook() return widget{type="notebook"} end
function vbox()     return widget{type="vbox"}     end
function webview()  return widget{type="webview"}  end
function window()   return widget{type="window"}   end
function entry()    return widget{type="entry"}    end


-- Variable definitions
HOMEPAGE    = "http://luakit.org/"
--HOMEPAGE  = "http://github.com/mason-larobina/luakit"
SCROLL_STEP      = 20
ZOOM_STEP        = 0.1
MAX_CMD_HISTORY  = 100
MAX_SRCH_HISTORY = 100
--HTTPPROXY = "http://example.com:3128"

-- Setup download directory
DOWNLOAD_DIR = luakit.get_special_dir("DOWNLOAD") or (os.getenv("HOME") .. "/downloads")

<<<<<<< HEAD
-- Per-domain webview properties
domain_props = { --[[
    ["all"] = {
        ["enable-scripts"]          = false,
        ["enable-plugins"]          = false,
        ["enable-private-browsing"] = false,
        ["user-stylesheet-uri"]     = "",
    },
    ["youtube.com"] = {
        ["enable-scripts"] = true,
        ["enable-plugins"] = true,
    },
    ["forums.archlinux.org"] = {
        ["user-stylesheet-uri"]     = luakit.data_dir .. "/styles/dark.css",
        ["enable-private-browsing"] = true,
    }, ]]
}
=======
-- Small util functions
function debug.print(...) if luakit.verbose then print(string.format(...)) end end
>>>>>>> bab5f2ea

-- Luakit theme
theme = theme or {
    -- Default settings
    font       = "monospace normal 9",
    fg         = "#fff",
    bg         = "#000",
    success_fg = "#0f0",
    failure_fg = "#f00",

    -- General settings
    downloadbar_fg = "#fff",
    downloadbar_bg = "#000",
    downloadbar_bg = "#000",
    statusbar_fg = "#fff",
    statusbar_bg = "#000",
    inputbar_fg  = "#000",
    inputbar_bg  = "#fff",

    -- Specific settings
    loaded_fg            = "#33AADD",
    tablabel_fg          = "#999",
    tablabel_bg          = "#111",
    selected_tablabel_fg = "#fff",
    selected_tablabel_bg = "#000",

    -- Enforce a minimum tab width of 30 characters to prevent longer tab
    -- titles overshadowing small tab titles when things get crowded.
    tablabel_format      = "%-30s",
}

-- Small util functions
function info(...) if luakit.verbose then print(string.format(...)) end end

widget.add_signal("new", function (wi)
    wi:add_signal("init", function (wi)
        if wi.type == "window" then
            wi:add_signal("destroy", function ()
                -- Call the quit function if this was the last window left
                if #luakit.windows == 0 then luakit.quit() end
            end)
        end
    end)
end)

-- Search engines
search_engines = {
    luakit      = "http://luakit.org/search/index/luakit?q={0}",
    google      = "http://google.com/search?q={0}",
    wikipedia   = "http://en.wikipedia.org/wiki/Special:Search?search={0}",
    debbugs     = "http://bugs.debian.org/{0}",
    imdb        = "http://imdb.com/find?s=all&q={0}",
    sourceforge = "http://sf.net/search/?words={0}",
}

-- Add key bindings to be used across all windows
mode_binds = {
     -- bind.buf(Pattern,                   function (w, buffer, opts) .. end, opts),
     -- bind.key({Modifiers}, Key name,     function (w, opts)         .. end, opts),
     -- bind.but({Modifiers}, Button num,   function (w, opts)         .. end, opts),
    all = {
        bind.key({},          "Escape",     function (w) w:set_mode() end),
        bind.key({"Control"}, "[",          function (w) w:set_mode() end),

        -- Mouse bindings
        bind.but({},          2,            function (w)
                                                -- Open hovered uri in new tab
                                                local uri = w:get_current().hovered_uri
                                                if uri then w:new_tab(uri)
                                                else -- Open selection in current tab
                                                    uri = luakit.get_selection()
                                                    if uri then w:get_current().uri = uri end
                                                end
                                            end),
        bind.but({},          8,            function (w) w:back()    end),
        bind.but({},          9,            function (w) w:forward() end),
    },
    normal = {
        bind.key({},          "i",          function (w) w:set_mode("insert")  end),
        bind.key({},          ":",          function (w) w:set_mode("command") end),

        -- Scrolling
        bind.key({},          "h",          function (w) w:scroll_horiz("-"..SCROLL_STEP.."px") end),
        bind.key({},          "j",          function (w) w:scroll_vert ("+"..SCROLL_STEP.."px") end),
        bind.key({},          "k",          function (w) w:scroll_vert ("-"..SCROLL_STEP.."px") end),
        bind.key({},          "l",          function (w) w:scroll_horiz("+"..SCROLL_STEP.."px") end),
        bind.key({"Control"}, "d",          function (w) w:scroll_page(0.5)    end),
        bind.key({"Control"}, "u",          function (w) w:scroll_page(-0.5)   end),
        bind.key({"Control"}, "f",          function (w) w:scroll_page(1.0)    end),
        bind.key({"Control"}, "b",          function (w) w:scroll_page(-1.0)   end),
        bind.buf("^gg$",                    function (w) w:scroll_vert("0%")   end),
        bind.buf("^G$",                     function (w) w:scroll_vert("100%") end),
        bind.buf("^[\-\+]?[0-9]+[%%G]$",    function (w, b) w:scroll_vert(string.match(b, "^([\-\+]?%d+)[%%G]$") .. "%") end),

        -- Traditional scrolling commands
        bind.key({},          "Left",       function (w) w:scroll_horiz("-"..SCROLL_STEP.."px") end),
        bind.key({},          "Down",       function (w) w:scroll_vert ("+"..SCROLL_STEP.."px") end),
        bind.key({},          "Up",         function (w) w:scroll_vert ("-"..SCROLL_STEP.."px") end),
        bind.key({},          "Right",      function (w) w:scroll_horiz("+"..SCROLL_STEP.."px") end),
        bind.key({},          "Page_Down",  function (w) w:scroll_page(1.0)    end),
        bind.key({},          "Page_Up",    function (w) w:scroll_page(-1.0)   end),
        bind.key({},          "Home",       function (w) w:scroll_vert("0%")   end),
        bind.key({},          "End",        function (w) w:scroll_vert("100%") end),

        -- Zooming
        bind.buf("^zI$",                    function (w) w:zoom_in(ZOOM_STEP)  end),
        bind.buf("^zO$",                    function (w) w:zoom_out(ZOOM_STEP) end),
        bind.buf("^z0$",                    function (w) w:zoom_reset()   end),
        bind.key({"Control"}, "+",          function (w) w:zoom_in(ZOOM_STEP)  end),
        bind.key({"Control"}, "-",          function (w) w:zoom_out(ZOOM_STEP) end),

        -- Clipboard
        bind.key({},          "p",          function (w) w:navigate(luakit.get_selection()) end),
        bind.key({},          "P",          function (w) w:new_tab(luakit.get_selection())  end),
        bind.buf("^yy$",                    function (w) luakit.set_selection(w:get_current().uri) end),
        bind.buf("^yt$",                    function (w) luakit.set_selection(w.win.title) end),

        -- Commands
        bind.buf("^o$",                     function (w, c) w:enter_cmd(":open ") end),
        bind.buf("^O$",                     function (w, c) w:enter_cmd(":open " .. w:get_current().uri) end),
        bind.buf("^t$",                     function (w, c) w:enter_cmd(":tabopen ") end),
        bind.buf("^T$",                     function (w, c) w:enter_cmd(":tabopen " .. w:get_current().uri) end),
        bind.buf("^,g$",                    function (w, c) w:enter_cmd(":websearch google ") end),

        -- Searching
        bind.key({},          "/",          function (w) w:start_search(true)  end),
        bind.key({},          "?",          function (w) w:start_search(false) end),
        bind.key({},          "n",          function (w) w:search(nil, true) end),
        bind.key({},          "N",          function (w) w:search(nil, false) end),

        -- History
        bind.buf("^[0-9]*H$",               function (w, b) w:back   (tonumber(string.match(b, "^(%d*)H$") or 1)) end),
        bind.buf("^[0-9]*L$",               function (w, b) w:forward(tonumber(string.match(b, "^(%d*)L$") or 1)) end),

        -- Tab
        bind.buf("^[0-9]*gT$",              function (w, b) w:prev_tab(tonumber(string.match(b, "^(%d*)gT$") or 1)) end),
        bind.buf("^[0-9]*gt$",              function (w, b) w:next_tab(tonumber(string.match(b, "^(%d*)gt$") or 1)) end),
        bind.buf("^gH$",                    function (w)    w:new_tab(HOMEPAGE) end),
        bind.buf("^d$",                     function (w)    w:close_tab() end),

        bind.key({},          "r",          function (w) w:reload() end),
        bind.buf("^gh$",                    function (w) w:navigate(HOMEPAGE) end),
        bind.buf("^ZZ$",                    function (w) luakit.quit() end),

        -- Link following
        bind.key({},          "f",          function (w) w:set_mode("follow") end),

    },
    command = {
        bind.key({"Shift"},   "Insert",     function (w) w:insert_cmd(luakit.get_selection()) end),
        bind.key({},          "Up",         function (w) w:cmd_hist_prev() end),
        bind.key({},          "Down",       function (w) w:cmd_hist_next() end),
        bind.key({},          "Tab",        function (w) w:cmd_completion() end),
        bind.key({"Control"}, "w",          function (w) w:del_word() end),
        bind.key({"Control"}, "u",          function (w) w:del_line() end),
    },
    search = {
        bind.key({},          "Up",         function (w) w:srch_hist_prev() end),
        bind.key({},          "Down",       function (w) w:srch_hist_next() end),
    },
    insert = { },
}

-- Commands
commands = {
 -- bind.cmd({Command, Alias1, ...},        function (w, arg, opts) .. end, opts),
    bind.cmd({"open",        "o"  },         function (w, a)    w:navigate(a) end),
    bind.cmd({"tabopen",     "t"  },         function (w, a)    w:new_tab(a) end),
    bind.cmd({"back"              },         function (w, a)    w:back(tonumber(a) or 1) end),
    bind.cmd({"forward",     "f"  },         function (w, a)    w:forward(tonumber(a) or 1) end),
    bind.cmd({"scroll"            },         function (w, a)    w:scroll_vert(a) end),
    bind.cmd({"quit",        "q"  },         function (w)       luakit.quit() end),
    bind.cmd({"close",       "c"  },         function (w)       w:close_tab() end),
    bind.cmd({"websearch",   "ws" },         function (w, e, s) w:websearch(e, s) end),
    bind.cmd({"reload",           },         function (w)       w:reload() end),
    bind.cmd({"viewsource",  "vs" },         function (w)       w:toggle_source(true) end),
    bind.cmd({"viewsource!", "vs!"},         function (w)       w:toggle_source() end),
}

function set_http_options(w)
    local proxy = HTTPPROXY or os.getenv("http_proxy")
    if proxy then w:set('proxy-uri', proxy) end
    w:set('user-agent', 'luakit')
    -- Uncomment the following options if you want to enable SSL certs validation.
    -- w:set('ssl-ca-file', '/etc/certs/ca-certificates.crt')
    -- w:set('ssl-strict', true)
end

-- Build and pack window widgets
function build_window()
    -- Create a table for widgets and state variables for a window
    local w = {
        win    = window(),
        ebox   = eventbox(),
        layout = vbox(),
        tabs   = notebook(),
        -- Tab bar widgets
        tbar = {
            layout = hbox(),
            ebox   = eventbox(),
            titles = { },
        },
        -- Download bar widgets
        dbar = {
            layout    = hbox(),
            ebox      = eventbox(),
            clear     = {
                ebox  = eventbox(),
                label = label(),
            },
            downloads = {},
            timer     = timer{interval=1000},
        },
        -- Status bar widgets
        sbar = {
            layout = hbox(),
            ebox   = eventbox(),
            -- Left aligned widgets
            l = {
                layout = hbox(),
                ebox   = eventbox(),
                uri    = label(),
                loaded = label(),
            },
            -- Fills space between the left and right aligned widgets
            sep = eventbox(),
            -- Right aligned widgets
            r = {
                layout = hbox(),
                ebox   = eventbox(),
                buf    = label(),
                tabi   = label(),
                scroll = label(),
            },
        },
        -- Input bar widgets
        ibar = {
            layout  = hbox(),
            ebox    = eventbox(),
            prompt  = label(),
            input   = entry(),
        },
    }

    -- Assemble window
    w.ebox:set_child(w.layout)
    w.win:set_child(w.ebox)

    -- Pack tab bar
    local t = w.tbar
    t.ebox:set_child(t.layout,    false, false, 0)
    w.layout:pack_start(t.ebox,   false, false, 0)

    -- Pack notebook
    w.layout:pack_start(w.tabs,   true,  true,  0)

    -- Pack download bar
    local d = w.dbar
    for k,v in pairs(download_helpers) do d[k] = v end
    d:attach_download_bar_signals()
    d.ebox:hide()
    w.layout:pack_start(d.ebox ,  false, false, 0)
    d.ebox:set_child(d.layout)
    d.timer:add_signal("timeout", function() d:refresh_download_bar() end)

    -- Pack download clear button
    local c = d.clear
    d.layout:pack_end(c.ebox,     false, false, 0)
    c.ebox:set_child(c.label)
    c.label.text = "clear"

    -- Pack left-aligned statusbar elements
    local l = w.sbar.l
    l.layout:pack_start(l.uri,    false, false, 0)
    l.layout:pack_start(l.loaded, false, false, 0)
    l.ebox:set_child(l.layout)

    -- Pack right-aligned statusbar elements
    local r = w.sbar.r
    r.layout:pack_start(r.buf,    false, false, 0)
    r.layout:pack_start(r.tabi,   false, false, 0)
    r.layout:pack_start(r.scroll, false, false, 0)
    r.ebox:set_child(r.layout)

    -- Pack status bar elements
    local s = w.sbar
    s.layout:pack_start(l.ebox,   false, false, 0)
    s.layout:pack_start(s.sep,    true,  true,  0)
    s.layout:pack_start(r.ebox,   false, false, 0)
    s.ebox:set_child(s.layout)
    w.layout:pack_start(s.ebox,   false, false, 0)

    -- Pack input bar
    local i = w.ibar
    i.layout:pack_start(i.prompt, false, false, 0)
    i.layout:pack_start(i.input,  true,  true,  0)
    i.ebox:set_child(i.layout)
    w.layout:pack_start(i.ebox,   false, false, 0)

    -- Other settings
    i.input.show_frame = false
    w.tabs.show_tabs = false
    l.loaded:hide()
    l.uri.selectable = true

    return w
end

function attach_window_signals(w)
    -- Attach notebook widget signals
    w.tabs:add_signal("page-added", function (nbook, view, idx)
        w:update_tab_count(idx)
        w:update_tab_labels()
    end)

    w.tabs:add_signal("switch-page", function (nbook, view, idx)
        w:update_tab_count(idx)
        w:update_win_title(view)
        w:update_uri(view)
        w:update_progress(view)
        w:update_tab_labels(idx)
    end)

    -- Attach window widget signals
    w.win:add_signal("key-press", function (win, mods, key)
        -- Reset command line completion
        if w:get_mode() == "command" and key ~= "Tab" and w.compl_start then
            w:update_uri()
            w.compl_index = 0
        end

        if w:hit(mods, key) then
            return true
        end
    end)

    w.win:add_signal("mode-changed", function (win, mode)
        local i, p = w.ibar.input, w.ibar.prompt

        w:update_binds(mode)
        w.cmd_hist_cursor = nil

        -- Clear following hints if the user exits follow mode
        if w.showing_hints then
            w:eval_js("clear();");
            w.showing_hints = false
        end

        -- If a user aborts a search return to the original position
        if w.search_start_marker then
            w:get_current():set_scroll_vert(w.search_start_marker)
            w.search_start_marker = nil
        end

        if mode == "normal" then
            p:hide()
            i:hide()
        elseif mode == "insert" then
            i:hide()
            i.text = ""
            p.text = "-- INSERT --"
            p:show()
        elseif mode == "command" then
            p:hide()
            i.text = ":"
            i:show()
            i:focus()
            i:set_position(-1)
        elseif mode == "search" then
            p:hide()
            i:show()
        elseif mode == "follow" then
            w:eval_js_from_file(util.find_data("scripts/follow.js"))
            w:eval_js("clear(); show_hints();")
            w.showing_hints = true
            p.text = "Follow:"
            p:show()
            i.text = ""
            i:show()
            i:focus()
            i:set_position(-1)
        else
            w.ibar.prompt.text = ""
            w.ibar.input.text = ""
        end
    end)

    -- Attach inputbar widget signals
    w.ibar.input:add_signal("changed", function()
        local text = w.ibar.input.text
        -- Auto-exit "command" mode if you backspace or delete the ":"
        -- character at the start of the input box when in "command" mode.
        if w:is_mode("command") and not string.match(text, "^:") then
            w:set_mode()
        elseif w:is_mode("search") then
            if string.match(text, "^[\?\/]") then
                w:search(string.sub(text, 2), (string.sub(text, 1, 1) == "/"))
            else
                w:clear_search()
                w:set_mode()
            end
        elseif w:is_mode("follow") then
            w:eval_js(string.format("update(%q)", w.ibar.input.text))
        end
    end)

    w.ibar.input:add_signal("activate", function()
        local text = w.ibar.input.text
        if w:is_mode("command") then
            w:cmd_hist_add(text)
            w:match_cmd(string.sub(text, 2))
            w:set_mode()
        elseif w:is_mode("search") then
            w:srch_hist_add(text)
            w:search(string.sub(text, 2), string.sub(text, 1, 1) == "/")
            -- User doesn't want to return to start position
            w.search_start_marker = nil
            w:set_mode()
            w.ibar.prompt.text = util.escape(text)
            w.ibar.prompt:show()
        end
    end)
end

-- Attach signal handlers to a new tab's webview
function attach_webview_signals(w, view)
    view:add_signal("property::title", function (v)
        w:update_tab_labels()
        if w:is_current(v) then
            w:update_win_title(v)
        end
    end)

    view:add_signal("property::uri", function (v)
        w:update_tab_labels()
        if w:is_current(v) then
            w:update_uri(v)
        end
    end)

    view:add_signal("link-hover", function (v, link)
        if w:is_current(v) and link then
            w.sbar.l.uri.text = "Link: " .. util.escape(link)
        end
    end)

    view:add_signal("link-unhover", function (v)
        if w:is_current(v) then
            w:update_uri(v)
        end
    end)

    view:add_signal("form-active", function ()
        w:set_mode("insert")
    end)

    view:add_signal("root-active", function ()
        w:set_mode()
    end)

    view:add_signal("key-press", function ()
        -- Only allow key press events to hit the webview if the user is in
        -- "insert" mode.
        if not w:is_mode("insert") then
            return true
        end
    end)

    view:add_signal("button-release", function (v, mods, button)
        -- Prevent a click from causing the search to think you pressed
        -- escape and return you to the start search marker.
        w.search_start_marker = nil

        if w:hit(mods, button) then
            return true
        end
    end)

    -- Update progress widgets & set default mode on navigate
    view:add_signal("load-status", function (v, status)
        if w:is_current(v) then
            w:update_progress(v)
            if status == "provisional" then
                w:set_mode()
            end
        end
    end)

    -- Domain properties
    view:add_signal("load-status", function (v, status)
        if status == "committed" then
            local domain = string.match(v.uri, "^%a+://([^/]*)/?") or "other"
            if string.match(domain, "^www.") then domain = string.sub(domain, 5) end
            local props = util.table.join(domain_props.all or {}, domain_props[domain] or {})
            for k, v in pairs(props) do
                info("Domain prop: %s = %s (%s)", k, tostring(v), domain)
                view:set_prop(k, v)
            end
        end
    end)

    -- 'link' contains the download link
    -- 'mime' contains the mime type that is requested
    -- return TRUE to accept or FALSE to reject
    view:add_signal("mime-type-decision", function (v, link, mime)
<<<<<<< HEAD
        info("Requested link: %s (%s)", link, mime)
=======
        debug.print("Requested link: %s (%s)", link, mime)
>>>>>>> bab5f2ea
        -- i.e. block binary files like *.exe
        --if mime == "application/octet-stream" then
        --    return false
        --end
    end)

    -- 'link' contains the download link
    -- 'filename' contains the suggested filename (from server or webkit)
    view:add_signal("download-request", function (v, link, filename)
        if not filename then return end
        -- Make download dir
        os.execute(string.format("mkdir -p %q", DOWNLOAD_DIR))
        local dl = DOWNLOAD_DIR .. "/" .. filename
        local wget = string.format("wget -q %q -O %q", link, dl)
<<<<<<< HEAD
        info("Launching: %s", wget)
=======
        debug.print("Launching: %s", wget)
>>>>>>> bab5f2ea
        luakit.spawn(wget)
    end)

    -- 'link' contains the download link
    -- 'reason' contains the reason of the request (i.e. "link-clicked")
    -- return TRUE to handle the request by yourself or FALSE to proceed
    -- with default behaviour
    view:add_signal("new-window-decision", function (v, link, reason)
<<<<<<< HEAD
        info("New window decision: %s (%s)", link, reason)
=======
        debug.print("New window decision: %s (%s)", link, reason)
>>>>>>> bab5f2ea
        if reason == "link-clicked" then
            new_window({ link })
            return true
        end
        w:new_tab(link)
    end)

    view:add_signal("create-web-view", function (v)
        return w:new_tab()
    end)

    view:add_signal("property::progress", function (v)
        if w:is_current(v) then
            w:update_progress(v)
        end
    end)

    view:add_signal("download-requested", function(v, uri)
        local d = download{uri=uri}
        local file = dialog.save("Save file", w.window, "/home/k/Downloads", d.suggested_filename)
        if file then
            d.destination = file
            d:start()
            w.dbar:add_download(d)
        end
    end)

    view:add_signal("expose", function(v)
        if w:is_current(v) then
            w:update_scroll(v)
        end
    end)
end

-- Parses scroll amounts of the form:
--   Relative: "+20%", "-20%", "+20px", "-20px"
--   Absolute: 20, "20%", "20px"
-- And returns an absolute value.
function parse_scroll(current, max, value)
    if string.match(value, "^%d+px$") then
        return tonumber(string.match(value, "^(%d+)px$"))
    elseif string.match(value, "^%d+%%$") then
        return math.ceil(max * (tonumber(string.match(value, "^(%d+)%%$")) / 100))
    elseif string.match(value, "^[\-\+]%d+px") then
        return current + tonumber(string.match(value, "^([\-\+]%d+)px"))
    elseif string.match(value, "^[\-\+]%d+%%$") then
        return math.ceil(current + (max * (tonumber(string.match(value, "^([\-\+]%d+)%%$")) / 100)))
    else
        print("E: unable to parse scroll amount:", value)
    end
end

-- Opens a file with the given mime-type
function open_file(f, m)
    local e = nil
    if     string.find(f, "^text/")  then e = "gvim"
    elseif string.find(f, "^video/") then e = "mplayer"
    elseif string.find(f, "/pdf$")   then e = "evince"
    end
    if e then luakit.spawn(string.format("%s '%s'", e, f)) end
end

-- Helper functions which operate on a windows widget structure
window_helpers = {
    -- Return the widget in the currently active tab
    get_current = function (w)       return w.tabs:atindex(w.tabs:current())       end,
    -- Check if given widget is the widget in the currently active tab
    is_current  = function (w, wi)   return w.tabs:indexof(wi) == w.tabs:current() end,

    -- Wrappers around the mode plugin
    set_mode    = function (w, name)    mode.set(w.win, name)                              end,
    get_mode    = function (w)          return mode.get(w.win)                             end,
    is_mode     = function (w, name)    return name == w:get_mode()                        end,
    is_any_mode = function (w, t, name) return util.table.hasitem(t, name or w:get_mode()) end,

    -- Wrappers around the view:get_prop & view:set_prop methods
    get = function (w, prop, view)
        if not view then view = w:get_current() end
        return view:get_prop(prop)
    end,

    set = function (w, prop, val, view)
        if not view then view = w:get_current() end
        view:set_prop(prop, val)
    end,

    get_tab_title = function (w, view)
        if not view then view = w:get_current() end
        return view:get_prop("title") or view.uri or "(Untitled)"
    end,

    navigate = function (w, uri, view)
        local v = view or w:get_current()
        if v then
            v.uri = uri
        else
            return w:new_tab(uri)
        end
    end,

    reload = function (w, view)
        if not view then view = w:get_current() end
        view:reload()
    end,

    new_tab = function (w, uri)
        local view = webview()
        w.tabs:append(view)
        set_http_options(w)
        attach_webview_signals(w, view)
        if uri then view.uri = uri end
        view.show_scrollbars = false
        w:update_tab_count()
        return view
    end,

    -- close the current tab
    close_tab = function (w, view)
        if not view then view = w:get_current() end
        if not view then return end
        w.tabs:remove(view)
        view.uri = "about:blank"
        view:destroy()
        w:update_tab_count()
        w:update_tab_labels()
    end,

    -- evaluate javascript code and return string result
    eval_js = function (w, script, file, view)
        if not view then view = w:get_current() end
        return view:eval_js(script, file or "(buffer)")
    end,

    -- evaluate javascript code from file and return string result
    eval_js_from_file = function (w, file, view)
        local fh, err = io.open(file)
        if not fh then return error(err) end
        local script = fh:read("*a")
        fh:close()
        return w:eval_js(script, file, view)
    end,

    -- Wrapper around the bind plugin's hit method
    hit = function (w, mods, key)
        local caught, newbuf = bind.hit(w.binds or {}, mods, key, w.buffer, w:is_mode("normal"), w)
        w.buffer = newbuf
        w:update_buf()
        return caught
    end,

    -- Wrapper around the bind plugin's match_cmd method
    match_cmd = function (w, buffer)
        return bind.match_cmd(commands, buffer, w)
    end,

    -- Toggle source view
    toggle_source = function (w, show, view)
        if not view then view = w:get_current() end
        if show == nil then show = not view:get_view_source() end
        view:set_view_source(show)
    end,

    -- enter command or characters into command line
    enter_cmd = function (w, cmd)
        local i = w.ibar.input
        w:set_mode("command")
        i.text = cmd
        i:set_position(-1)
    end,

    -- insert a string into the command line at the current cursor position
    insert_cmd = function (w, str)
        if not str then return nil end
        local i = w.ibar.input
        local text = i.text
        local pos = i:get_position()
        local left, right = string.sub(text, 1, pos), string.sub(text, pos+1)
        i.text = left .. str .. right
        i:set_position(pos + #str + 1)
    end,

    -- search engine wrapper
    websearch = function (w, args)
        local sep = string.find(args, " ")
        local engine = string.sub(args, 1, sep-1)
        local search = string.sub(args, sep+1)
        if not search_engines[engine] then
            print("E: No matching search engine found:", engine)
            return 0
        end
        local uri = string.gsub(search_engines[engine], "{%d}", search)
        return w:navigate(uri)
    end,

    -- Command line completion of available commands
    cmd_completion = function (w)
        local i = w.ibar.input
        local s = w.sbar.l.uri
        local cmpl = {}

        -- Get last completion (is reset on key press other than <Tab>)
        if not w.compl_start or w.compl_index == 0 then
            w.compl_start = "^" .. string.sub(i.text, 2)
            w.compl_index = 1
        end

        -- Get suitable commands
        for _, b in ipairs(commands) do
            for _, c in pairs(b.commands) do
                if c and string.match(c, w.compl_start) then
                    table.insert(cmpl, c)
                end
            end
        end

        table.sort(cmpl)

        if #cmpl > 0 then
            local text = ""
            for index, comp in pairs(cmpl) do
                if index == w.compl_index then
                    i.text = ":" .. comp .. " "
                    i:set_position(-1)
                end
                if text ~= "" then
                    text = text .. " | "
                end
                text = text .. comp
            end

            -- cycle through all possible completions
            if w.compl_index == #cmpl then
                w.compl_index = 1
            else
                w.compl_index = w.compl_index + 1
            end
            s.text = util.escape(text)
        end
    end,

    del_word = function (w)
        local i = w.ibar.input
        local text = i.text
        local pos = i:get_position()
        if text and #text > 1 and pos > 1 then
            local left, right = string.sub(text, 2, pos), string.sub(text, pos+1)
            if not string.find(left, "%s") then
                left = ""
            elseif string.find(left, "%w+%s*$") then
                left = string.sub(left, 0, string.find(left, "%w+%s*$") - 1)
            elseif string.find(left, "%W+%s*$") then
                left = string.sub(left, 0, string.find(left, "%W+%s*$") - 1)
            end
            i.text =  string.sub(text, 1, 1) .. left .. right
            i:set_position(#left + 2)
        end
    end,

    del_line = function (w)
        local i = w.ibar.input
        if i.text ~= ":" then
            i.text = ":"
            i:set_position(-1)
        end
    end,

    -- Zoom functions
    zoom_in = function (w, step, view)
        if not view then view = w:get_current() end
        view:set_prop("zoom-level", view:get_prop("zoom-level") + step)
    end,

    zoom_out = function (w, step, view)
        if not view then view = w:get_current() end
        local value = view:get_prop("zoom-level") - step
        view:set_prop("zoom-level", (value > 0.1 and value) or 0.01)
    end,

    zoom_reset = function (w, view)
        if not view then view = w:get_current() end
        view:set_prop("zoom-level", 1.0)
    end,

    -- Search history adding
    srch_hist_add = function (w, srch)
        if not w.srch_hist then w.srch_hist = {} end
        -- Check overflow
        if #w.srch_hist > ((MAX_SRCH_HISTORY or 100) + 5) then
            while #w.srch_hist > (MAX_SRCH_HISTORY or 100) do
                table.remove(w.srch_hist, 1)
            end
        end
        table.insert(w.srch_hist, srch)
    end,

    -- Search history traversing
    srch_hist_prev = function (w)
        if not w.srch_hist then w.srch_hist = {} end
        if not w.srch_hist_cursor then
            w.srch_hist_cursor = #w.srch_hist + 1
            w.srch_hist_current = w.ibar.input.text
        end
        local c = w.srch_hist_cursor - 1
        if w.srch_hist[c] then
            w.srch_hist_cursor = c
            w.ibar.input.text = w.srch_hist[c]
            w.ibar.input:set_position(-1)
        end
    end,

    srch_hist_next = function (w)
        if not w.srch_hist then w.srch_hist = {} end
        local c = (w.srch_hist_cursor or #w.srch_hist) + 1
        if w.srch_hist[c] then
            w.srch_hist_cursor = c
            w.ibar.input.text = w.srch_hist[c]
            w.ibar.input:set_position(-1)
        elseif w.srch_hist_current then
            w.srch_hist_cursor = nil
            w.ibar.input.text = w.srch_hist_current
            w.ibar.input:set_position(-1)
        end
    end,

    -- Command history adding
    cmd_hist_add = function (w, cmd)
        if not w.cmd_hist then w.cmd_hist = {} end
        -- Make sure history doesn't overflow
        if #w.cmd_hist > ((MAX_CMD_HISTORY or 100) + 5) then
            while #w.cmd_hist > (MAX_CMD_HISTORY or 100) do
                table.remove(w.cmd_hist, 1)
            end
        end
        table.insert(w.cmd_hist, cmd)
    end,

    -- Command history traversing
    cmd_hist_prev = function (w)
        if not w.cmd_hist then w.cmd_hist = {} end
        if not w.cmd_hist_cursor then
            w.cmd_hist_cursor = #w.cmd_hist + 1
            w.cmd_hist_current = w.ibar.input.text
        end
        local c = w.cmd_hist_cursor - 1
        if w.cmd_hist[c] then
            w.cmd_hist_cursor = c
            w.ibar.input.text = w.cmd_hist[c]
            w.ibar.input:set_position(-1)
        end
    end,

    cmd_hist_next = function (w)
        if not w.cmd_hist then w.cmd_hist = {} end
        local c = (w.cmd_hist_cursor or #w.cmd_hist) + 1
        if w.cmd_hist[c] then
            w.cmd_hist_cursor = c
            w.ibar.input.text = w.cmd_hist[c]
            w.ibar.input:set_position(-1)
        elseif w.cmd_hist_current then
            w.cmd_hist_cursor = nil
            w.ibar.input.text = w.cmd_hist_current
            w.ibar.input:set_position(-1)
        end
    end,

    -- Searching functions
    start_search = function (w, forward)
        -- Clear previous search results
        w:clear_search()
        w:set_mode("search")
        local i = w.ibar.input
        if forward then
            i.text = "/"
        else
            i.text = "?"
        end
        i:focus()
        i:set_position(-1)
    end,

    search = function (w, text, forward)
        local view = w:get_current()
        local text = text or w.last_search
        if forward == nil then forward = true end
        local case_sensitive = false
        local wrap = true

        if not text or #text == 0 then
            w:clear_search()
            return nil
        end

        w.last_search = text
        if w.searching_forward == nil then
            w.searching_forward = forward
            w.search_start_marker = view:get_scroll_vert()
        else
            -- Invert the direction if originally searching in reverse
            forward = (w.searching_forward == forward)
        end

        view:search(text, case_sensitive, forward, wrap);
    end,

    clear_search = function (w)
        w:get_current():clear_search()
        -- Clear search state
        w.last_search = nil
        w.searching_forward = nil
        w.search_start_marker = nil
    end,

    -- Webview scroll functions
    scroll_vert = function (w, value, view)
        if not view then view = w:get_current() end
        local cur, max = view:get_scroll_vert()
        if type(value) == "string" then
            value = parse_scroll(cur, max, value)
        end
        view:set_scroll_vert(value)
    end,

    scroll_horiz = function (w, value, view)
        if not view then view = w:get_current() end
        local cur, max = view:get_scroll_horiz()
        if type(value) == "string" then
            value = parse_scroll(cur, max, value)
        end
        view:set_scroll_horiz(value)
    end,

    -- vertical scroll of a multiple of the view_size
    scroll_page = function (w, value, view)
        if not view then view = w:get_current() end
        local cur, max, size = view:get_scroll_vert()
        view:set_scroll_vert(cur + size * value)
    end,

    -- Tab traversing functions
    next_tab = function (w, n)
        w.tabs:switch((((n or 1) + w.tabs:current() -1) % w.tabs:count()) + 1)
    end,
    prev_tab = function (w, n)
        w.tabs:switch(((w.tabs:current() - (n or 1) -1) % w.tabs:count()) + 1)
    end,
    goto_tab = function (w, n)
        w.tabs:switch(n)
    end,

    -- History traversing functions
    back = function (w, n, view)
        (view or w:get_current()):go_back(n or 1)
    end,
    forward = function (w, n, view)
        (view or w:get_current()):go_forward(n or 1)
    end,

    -- GUI content update functions
    update_tab_count = function (w, i, t)
        w.sbar.r.tabi.text = string.format("[%d/%d]", i or w.tabs:current(), t or w.tabs:count())
    end,

    update_win_title = function (w, view)
        if not view then view = w:get_current() end
        local title = view:get_prop("title")
        local uri = view.uri
        if not title and not uri then
            w.win.title = "luakit"
        else
            w.win.title = (title or "luakit") .. " - " .. (uri or "about:blank")
        end
    end,

    update_uri = function (w, view, uri)
        if not view then view = w:get_current() end
        w.sbar.l.uri.text = util.escape((uri or (view and view.uri) or "about:blank"))
    end,

    update_progress = function (w, view, p)
        if not view then view = w:get_current() end
        if not p then p = view:get_prop("progress") end
        if not view:loading() or p == 1 then
            w.sbar.l.loaded:hide()
        else
            w.sbar.l.loaded:show()
            w.sbar.l.loaded.text = string.format("(%d%%)", p * 100)
        end
    end,

    update_scroll = function (w, view)
        if not view then view = w:get_current() end
        local val, max = view:get_scroll_vert()
        if max == 0 then val = "All"
        elseif val == 0 then val = "Top"
        elseif val == max then val = "Bot"
        else val = string.format("%2d%%", (val/max) * 100)
        end
        w.sbar.r.scroll.text = val
    end,

    update_buf = function (w)
        if w.buffer then
            w.sbar.r.buf.text = util.escape(string.format(" %-3s", w.buffer))
            w.sbar.r.buf:show()
        else
            w.sbar.r.buf:hide()
        end
    end,

    update_binds = function (w, mode)
        -- Generate the list of active key & buffer binds for this mode
        w.binds = util.table.join(mode_binds[mode], mode_binds.all)
        -- Clear & hide buffer
        w.buffer = nil
        w:update_buf()
    end,

    -- Tab label functions
    make_tab_label = function (w, pos)
        local t = {
            label  = label(),
            sep    = eventbox(),
            ebox   = eventbox(),
            layout = hbox(),
        }
        t.label.font = theme.tablabel_font or theme.font
        t.layout:pack_start(t.label, true,  true, 0)
        t.layout:pack_start(t.sep,   false,  false, 0)
        t.ebox:set_child(t.layout)
        t.ebox:add_signal("button-release", function (e, m, b)
            if b == 1 then
                w.tabs:switch(pos)
                return true
            elseif b == 2 then
                w:close_tab(w.tabs:atindex(pos))
                return true
            end
        end)
        return t
    end,

    destroy_tab_label = function (w, t)
        if not t then t = table.remove(w.tbar.titles) end
        -- Destroy widgets without their own windows first (I.e. labels)
        for _, wi in ipairs{ t.label, t.sep, t.ebox, t.layout } do wi:destroy() end
    end,

    update_tab_labels = function (w, current)
        local tb = w.tbar
        local count, current = w.tabs:count(), current or w.tabs:current()
        tb.ebox:hide()

        -- Leave the tablist hidden if there is only one tab open
        if count <= 1 then
            return nil
        end

        if count ~= #tb.titles then
            -- Grow the number of labels
            while count > #tb.titles do
                local t = w:make_tab_label(#tb.titles + 1)
                tb.layout:pack_start(t.ebox, true, true,  0)
                table.insert(tb.titles, t)
            end
            -- Prune number of labels
            while count < #tb.titles do
                w:destroy_tab_label()
            end
        end

        if count ~= 0 then
            for i = 1, count do
                local t = tb.titles[i]
                local title = " " ..i.. " "..w:get_tab_title(w.tabs:atindex(i))
                t.label.text = util.escape(string.format(theme.tablabel_format or "%s", title))
                w:apply_tablabel_theme(t, i == current)
            end
        end
        tb.ebox:show()
    end,

    -- Theme functions
    apply_tablabel_theme = function (w, t, selected, atheme)
        local theme = atheme or theme
        if selected then
            t.label.fg = theme.selected_tablabel_fg or theme.tablabel_fg or theme.fg
            t.ebox.bg  = theme.selected_tablabel_bg or theme.tablabel_bg or theme.bg
        else
            t.label.fg = theme.tablabel_fg or theme.fg
            t.ebox.bg  = theme.tablabel_bg or theme.bg
        end
    end,

    apply_window_theme = function (w, atheme)
        local theme        = atheme or theme
        local s, i, t, d   = w.sbar, w.ibar, w.tbar, w.dbar
        local fg, bg, font = theme.fg, theme.bg, theme.font

        -- Set foregrounds
        for wi, v in pairs({
            [s.l.uri]       = theme.uri_fg    or theme.statusbar_fg   or fg,
            [s.l.loaded]    = theme.loaded_fg or theme.statusbar_fg   or fg,
            [s.r.buf]       = theme.buf_fg    or theme.statusbar_fg   or fg,
            [s.r.tabi]      = theme.tabi_fg   or theme.statusbar_fg   or fg,
            [s.r.scroll]    = theme.scroll_fg or theme.statusbar_fg   or fg,
            [i.prompt]      = theme.prompt_fg or theme.inputbar_fg    or fg,
            [i.input]       = theme.input_fg  or theme.inputbar_fg    or fg,
            [d.clear.label] = theme.clear_fg  or theme.downloadbar_fg or fg,
        }) do wi.fg = v end

        -- Set backgrounds
        for wi, v in pairs({
<<<<<<< HEAD
            [s.l.ebox]   = theme.statusbar_bg or bg,
            [s.r.ebox]   = theme.statusbar_bg or bg,
            [s.sep]      = theme.statusbar_bg or bg,
            [s.ebox]     = theme.statusbar_bg or bg,
            [i.ebox]     = theme.inputbar_bg  or bg,
            [i.input]    = theme.input_bg     or theme.inputbar_bg or bg,
=======
            [s.l.ebox]     = theme.statusbar_bg   or bg,
            [s.r.ebox]     = theme.statusbar_bg   or bg,
            [s.ebox]       = theme.statusbar_bg   or bg,
            [d.ebox]       = theme.downloadbar_bg or bg,
            [d.clear.ebox] = theme.downloadbar_bg or bg,
            [i.ebox]       = theme.inputbar_bg    or bg,
            [i.input]      = theme.input_bg       or theme.inputbar_bg or bg,
>>>>>>> bab5f2ea
        }) do wi.bg = v end

        -- Set fonts
        for wi, v in pairs({
            [s.l.uri]       = theme.uri_font    or theme.statusbar_font   or font,
            [s.l.loaded]    = theme.loaded_font or theme.statusbar_font   or font,
            [s.r.buf]       = theme.buf_font    or theme.statusbar_font   or font,
            [s.r.tabi]      = theme.tabi_font   or theme.statusbar_font   or font,
            [s.r.scroll]    = theme.scroll_font or theme.statusbar_font   or font,
            [i.prompt]      = theme.prompt_font or theme.inputbar_font    or font,
            [i.input]       = theme.input_font  or theme.inputbar_font    or font,
            [d.clear.label] = theme.clear_font  or theme.downloadbar_font or font,
        }) do wi.font = v end
    end,
}

-- Helper function which operate on a download bar
download_helpers = {
    -- Adds signals to the download bar
    attach_download_bar_signals = function(bar)
        bar.clear.ebox:add_signal("button-release", function(e, m, b)
            if b == 1 then
                -- clear stopped downloads
                for i,t in pairs(util.table.clone(bar.downloads)) do
                    local d = t.download
                    if d.status ~= "created" and d.status ~= "started" then
                        bar:remove_download(d)
                    end
                end
            end
        end)
    end,

    -- Removes the given download from the download bar and cancels it if
    -- necessary.
    remove_download = function(bar, d)
        for i,t in pairs(bar.downloads) do
            if t.download == d then
                bar.layout:remove(t.widget.e)
                table.remove(bar.downloads, i)
                if d.status == "started" then d:cancel() end
                break
            end
        end
        if #bar.downloads == 0 then bar.ebox:hide() end
    end,

    -- Adds signals to a download widget
    attach_download_widget_signals = function(bar, t)
        t.widget.e:add_signal("button-release", function(e, m, b)
            local d  = t.download
            if b == 1 then
                -- open file
                local t = timer{interval=1000}
                t:add_signal("timeout", function(t)
                    if d.status == "finished" then
                        t:stop()
                        open_file(d.destination, d.mime_type)
                    end
                end)
                t:start()
            elseif b == 3 then
                -- remove download
                bar:remove_download(d)
            end
        end)
    end,

    -- Creates and connects all widget components for a download widget
    assemble_download_widget = function(bar, t)
        t.widget = {
            e = eventbox(),
            h = hbox(),
            l = label(),
            p = label(),
            s = label(),
            f = label(),
            sep = label(),
        }
        local wi = t.widget
        wi.f.text = "✗"
        wi.f:hide()
        wi.s.text = "✔"
        wi.s:hide()
        wi.sep.text = "|"
        wi.h:pack_start(wi.p, false, false, 0)
        wi.h:pack_start(wi.f, false, false, 0)
        wi.h:pack_start(wi.s, false, false, 0)
        wi.h:pack_start(wi.l, false, false, 0)
        wi.h:pack_end(wi.sep, false, false, 0)
        wi.e:set_child(wi.h)
        bar:apply_download_theme(t)
        bar:update_download_widget(t)
    end,

    -- Adds a new label to the download bar and registers signals for it
    add_download_widget = function(bar, d)
        local dt = {last_size=0}
        local t  = {download=d, data=dt, widget=nil}
        bar:assemble_download_widget(t)
        local wi = t.widget
        bar.layout:pack_start(wi.e, false, false, 0)
        bar:attach_download_widget_signals(t)
        return t
    end,

    -- Adds a download to the download bar.
    add_download = function(bar, d)
        local t = bar:add_download_widget(d)
        table.insert(bar.downloads, t)
        bar.ebox:show()
        -- start refresh timer
        if not bar.timer.started then bar.timer:start() end
    end,

    -- Updates the text of the given download widget for the given download
    update_download_widget = function(bar, t)
        local wi = t.widget
        local dt = t.data
        local d  = t.download
        local _,_,basename = string.find(d.destination, ".*/([^/]*)")
        if d.status == "finished" then
            wi.p:hide()
            wi.s:show()
            wi.l.text = basename
        elseif d.status == "error" then
            wi.p:hide()
            wi.e:show()
            wi.l.text = basename
        elseif d.status == "cancelled" then
            wi.p:hide()
            wi.l.text = basename
        else
            wi.p.text = string.format('%s%%', d.progress * 100)
            local speed = d.current_size - (dt.last_size or 0)
            dt.last_size = d.current_size
            wi.l.text = string.format("%s (%.1f Kb/s)", basename, speed/1024)
        end
    end,

    -- Updates the widgets in the download bar.
    refresh_download_bar = function(bar)
        local all_finished = true
        -- update
        for _,t in pairs(bar.downloads) do
            local d = t.download
            bar:update_download_widget(t)
            if d.status == "created" or d.status == "started" then
                all_finished = false
            end
        end
        -- stop timer if everyone finished
        if all_finished then
            bar.timer:stop()
        end
    end,

    apply_download_theme = function(bar, t, atheme)
        local theme = atheme or theme
        local wi = t.widget
        for _,w in pairs({wi.e, wi.h, wi.l, wi.p, wi.f, wi.s, wi.sep}) do
            w.font = theme.download_font or theme.downloadbar_font or theme.font
        end
        for _,w in pairs({wi.e, wi.h, wi.l, wi.p, wi.sep}) do
            w.fg = theme.download_fg or theme.downloadbar_fg or theme.fg
        end
        wi.s.fg = theme.download_success_fg or theme.success_fg or theme.fg
        wi.f.fg = theme.download_failure_fg or theme.failure_fg or theme.fg
        for _,w in pairs({wi.e, wi.h}) do
            w.bg = theme.download_bg or theme.downloadbar_bg or theme.bg
        end
    end,
}

-- Create new window
function new_window(uris)
    local w = build_window()

    -- Pack the window table full of the common helper functions
    for k, v in pairs(window_helpers) do w[k] = v end

    attach_window_signals(w)

    -- Apply window theme
    w:apply_window_theme()

    -- Populate notebook with tabs
    for _, uri in ipairs(uris or {}) do
        w:new_tab(uri)
    end

    -- Make sure something is loaded
    if w.tabs:count() == 0 then
        w:new_tab(HOMEPAGE)
    end

    -- Set initial mode
    w:set_mode()

    return w
end

new_window(uris)

-- vim: ft=lua:et:sw=4:ts=8:sts=4:tw=80<|MERGE_RESOLUTION|>--- conflicted
+++ resolved
@@ -27,7 +27,6 @@
 -- Setup download directory
 DOWNLOAD_DIR = luakit.get_special_dir("DOWNLOAD") or (os.getenv("HOME") .. "/downloads")
 
-<<<<<<< HEAD
 -- Per-domain webview properties
 domain_props = { --[[
     ["all"] = {
@@ -45,10 +44,6 @@
         ["enable-private-browsing"] = true,
     }, ]]
 }
-=======
--- Small util functions
-function debug.print(...) if luakit.verbose then print(string.format(...)) end end
->>>>>>> bab5f2ea
 
 -- Luakit theme
 theme = theme or {
@@ -554,11 +549,7 @@
     -- 'mime' contains the mime type that is requested
     -- return TRUE to accept or FALSE to reject
     view:add_signal("mime-type-decision", function (v, link, mime)
-<<<<<<< HEAD
         info("Requested link: %s (%s)", link, mime)
-=======
-        debug.print("Requested link: %s (%s)", link, mime)
->>>>>>> bab5f2ea
         -- i.e. block binary files like *.exe
         --if mime == "application/octet-stream" then
         --    return false
@@ -573,11 +564,7 @@
         os.execute(string.format("mkdir -p %q", DOWNLOAD_DIR))
         local dl = DOWNLOAD_DIR .. "/" .. filename
         local wget = string.format("wget -q %q -O %q", link, dl)
-<<<<<<< HEAD
         info("Launching: %s", wget)
-=======
-        debug.print("Launching: %s", wget)
->>>>>>> bab5f2ea
         luakit.spawn(wget)
     end)
 
@@ -586,11 +573,7 @@
     -- return TRUE to handle the request by yourself or FALSE to proceed
     -- with default behaviour
     view:add_signal("new-window-decision", function (v, link, reason)
-<<<<<<< HEAD
         info("New window decision: %s (%s)", link, reason)
-=======
-        debug.print("New window decision: %s (%s)", link, reason)
->>>>>>> bab5f2ea
         if reason == "link-clicked" then
             new_window({ link })
             return true
@@ -1203,22 +1186,14 @@
 
         -- Set backgrounds
         for wi, v in pairs({
-<<<<<<< HEAD
-            [s.l.ebox]   = theme.statusbar_bg or bg,
-            [s.r.ebox]   = theme.statusbar_bg or bg,
-            [s.sep]      = theme.statusbar_bg or bg,
-            [s.ebox]     = theme.statusbar_bg or bg,
-            [i.ebox]     = theme.inputbar_bg  or bg,
-            [i.input]    = theme.input_bg     or theme.inputbar_bg or bg,
-=======
             [s.l.ebox]     = theme.statusbar_bg   or bg,
             [s.r.ebox]     = theme.statusbar_bg   or bg,
             [s.ebox]       = theme.statusbar_bg   or bg,
+            [s.sep]        = theme.statusbar_bg   or bg,
             [d.ebox]       = theme.downloadbar_bg or bg,
             [d.clear.ebox] = theme.downloadbar_bg or bg,
             [i.ebox]       = theme.inputbar_bg    or bg,
             [i.input]      = theme.input_bg       or theme.inputbar_bg or bg,
->>>>>>> bab5f2ea
         }) do wi.bg = v end
 
         -- Set fonts
