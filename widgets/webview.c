--- conflicted
+++ resolved
@@ -256,20 +256,6 @@
     }
 }
 
-static gboolean
-download_requested_cb(WebKitWebView *v, GObject* download, widget_t *w)
-{
-    (void) v;
-
-    lua_State *L = globalconf.L;
-    luaH_object_push(L, w->ref);
-    const char *uri = webkit_download_get_uri(WEBKIT_DOWNLOAD(download));
-    lua_pushstring(L, uri);
-    luaH_object_emit_signal(L, -2, "download-requested", 1, 0);
-    lua_pop(L, 1);
-    return false; // let the rc decide when to start the download
-}
-
 static void
 notify_load_status_cb(WebKitWebView *v, GParamSpec *ps, widget_t *w)
 {
@@ -1093,25 +1079,6 @@
 
     /* connect webview signals */
     g_object_connect((GObject*)view,
-<<<<<<< HEAD
-      "signal::button-press-event",                   (GCallback)wv_button_press_cb,     w,
-      "signal::button-release-event",                 (GCallback)button_release_cb,      w,
-      "signal::create-web-view",                      (GCallback)create_web_view_cb,     w,
-      "signal::download-requested",                   (GCallback)download_request_cb,    w,
-      "signal::expose-event",                         (GCallback)expose_cb,              w,
-      "signal::focus-in-event",                       (GCallback)focus_cb,               w,
-      "signal::focus-out-event",                      (GCallback)focus_cb,               w,
-      "signal::hovering-over-link",                   (GCallback)link_hover_cb,          w,
-      "signal::key-press-event",                      (GCallback)key_press_cb,           w,
-      "signal::mime-type-policy-decision-requested",  (GCallback)mime_type_decision_cb,  w,
-      "signal::navigation-policy-decision-requested", (GCallback)navigation_decision_cb, w,
-      "signal::new-window-policy-decision-requested", (GCallback)new_window_decision_cb, w,
-      "signal::notify",                               (GCallback)notify_cb,              w,
-      "signal::notify::load-status",                  (GCallback)notify_load_status_cb,  w,
-      "signal::parent-set",                           (GCallback)parent_set_cb,          w,
-      "signal::download-requested",                   (GCallback)download_requested_cb,  w,
-      "signal::mime-type-policy-decision-requested",  (GCallback)mime_type_decision_cb,  w,
-=======
       "signal::button-press-event",                   (GCallback)wv_button_press_cb,           w,
       "signal::button-release-event",                 (GCallback)button_release_cb,            w,
       "signal::create-web-view",                      (GCallback)create_web_view_cb,           w,
@@ -1129,7 +1096,6 @@
       "signal::parent-set",                           (GCallback)parent_set_cb,                w,
       "signal::populate-popup",                       (GCallback)populate_popup_cb,            w,
       "signal::resource-request-starting",            (GCallback)resource_request_starting_cb, w,
->>>>>>> ca742838
       NULL);
 
     /* show widgets */
