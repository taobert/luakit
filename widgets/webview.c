--- conflicted
+++ resolved
@@ -523,7 +523,6 @@
 }
 
 static gint
-<<<<<<< HEAD
 luaH_webview_view_source(lua_State *L)
 {
     const gchar *uri;
@@ -537,13 +536,15 @@
         webkit_web_view_load_uri(WEBKIT_WEB_VIEW(view), uri);
     }
 
-=======
+    return 0;
+}
+
+static gint
 luaH_webview_reload(lua_State *L)
 {
     widget_t *w = luaH_checkudata(L, 1, &widget_class);
     GtkWidget *view = GTK_WIDGET(g_object_get_data(G_OBJECT(w->widget), "webview"));
     webkit_web_view_reload(WEBKIT_WEB_VIEW(view));
->>>>>>> d26b0ec0
     return 0;
 }
 
@@ -772,34 +773,6 @@
 
     switch(token) {
 
-<<<<<<< HEAD
-#define PF_CASE(tok, func) case L_TK_##tok: lua_pushcfunction(L, func); return 1;
-
-      /* property methods */
-      PF_CASE(GET_PROP,           luaH_webview_get_prop)
-      PF_CASE(SET_PROP,           luaH_webview_set_prop)
-      /* scroll adjustment methods */
-      PF_CASE(GET_SCROLL_HORIZ,   luaH_webview_get_hscroll)
-      PF_CASE(GET_SCROLL_VERT,    luaH_webview_get_vscroll)
-      PF_CASE(SET_SCROLL_HORIZ,   luaH_webview_set_scroll_horiz)
-      PF_CASE(SET_SCROLL_VERT,    luaH_webview_set_scroll_vert)
-      /* search methods */
-      PF_CASE(CLEAR_SEARCH,       luaH_webview_clear_search)
-      PF_CASE(SEARCH,             luaH_webview_search)
-      /* history navigation methods */
-      PF_CASE(GO_BACK,            luaH_webview_go_back)
-      PF_CASE(GO_FORWARD,         luaH_webview_go_forward)
-      /* misc webview methods */
-      PF_CASE(EVAL_JS,            luaH_webview_eval_js)
-      PF_CASE(LOADING,            luaH_webview_loading)
-      PF_CASE(VIEW_SOURCE,        luaH_webview_view_source)
-      /* widget methods */
-      PF_CASE(DESTROY,            luaH_widget_destroy)
-      PF_CASE(FOCUS,              luaH_widget_focus)
-      PF_CASE(HIDE,               luaH_widget_hide)
-      PF_CASE(SHOW,               luaH_widget_show)
-
-=======
 #define PF_CASE(t, f) case L_TK_##t: lua_pushcfunction(L, f); return 1;
         /* property methods */
         PF_CASE(GET_PROP,           luaH_webview_get_prop)
@@ -819,12 +792,12 @@
         PF_CASE(EVAL_JS,            luaH_webview_eval_js)
         PF_CASE(LOADING,            luaH_webview_loading)
         PF_CASE(RELOAD,             luaH_webview_reload)
+        PF_CASE(VIEW_SOURCE,        luaH_webview_view_source)
         /* widget methods */
         PF_CASE(DESTROY,            luaH_widget_destroy)
         PF_CASE(FOCUS,              luaH_widget_focus)
         PF_CASE(HIDE,               luaH_widget_hide)
         PF_CASE(SHOW,               luaH_widget_show)
->>>>>>> d26b0ec0
 #undef  PF_CASE
 
       case L_TK_HOVERED_URI:
